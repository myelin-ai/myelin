--- conflicted
+++ resolved
@@ -11,12 +11,7 @@
 edition = "2018"
 
 [dependencies]
-<<<<<<< HEAD
-myelin-engine = "0.8"
-myelin-geometry = "2.2"
-=======
 myelin-engine = "0.10"
->>>>>>> 8ecd008c
 myelin-object-data = { path = "../object-data" }
 nameof = "1.0"
 rand = "0.6"
@@ -27,9 +22,5 @@
 myelin-object-data = { path = "../object-data", features = ["use-mocks"] }
 
 [dev-dependencies.myelin-engine]
-<<<<<<< HEAD
-version = "0.8"
-=======
 version = "0.10"
->>>>>>> 8ecd008c
 features = ["use-mocks"]