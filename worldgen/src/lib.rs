--- conflicted
+++ resolved
@@ -12,13 +12,10 @@
     clippy::unimplemented
 )]
 
-<<<<<<< HEAD
 #[macro_use]
 extern crate nameof;
 
-=======
 pub use self::generator::*;
->>>>>>> a215337d
 use myelin_environment::Simulation;
 
 mod generator;
