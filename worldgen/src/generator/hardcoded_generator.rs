--- conflicted
+++ resolved
@@ -198,17 +198,9 @@
                 .vertex(-25, -20)
                 .build()
                 .expect("Generated an invalid vertex"),
-<<<<<<< HEAD
-            position: Position {
-                location: Location { x, y },
-                rotation: Radians::new(FRAC_PI_2).unwrap(),
-            },
-        }
-    }
-=======
         )
         .location(x, y)
-        .rotation(Radians(FRAC_PI_2))
+        .rotation(Radians::new(FRAC_PI_2).unwrap())
         .mobility(Mobility::Movable(Velocity::default()))
         .kind(Kind::Organism)
         .sensor(Sensor {
@@ -223,7 +215,6 @@
         })
         .build()
         .expect("Failed to build organism")
->>>>>>> 6d33c8f0
 }
 
 impl WorldGenerator for HardcodedGenerator {
