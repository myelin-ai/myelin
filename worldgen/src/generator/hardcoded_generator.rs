--- conflicted
+++ resolved
@@ -20,9 +20,10 @@
     name_provider: Box<dyn NameProvider>,
 }
 
-<<<<<<< HEAD
 /// A factory for creating simulations
-pub struct SimulationFactory<'a>(pub Box<dyn Fn() -> Box<dyn Simulation + 'a> + 'a>);
+pub struct SimulationFactory<'a>(
+    pub Box<dyn Fn() -> Box<dyn Simulation<AdditionalObjectDescription> + 'a> + 'a>,
+);
 impl<'a> Debug for SimulationFactory<'a> {
     fn fmt(&self, f: &mut Formatter<'_>) -> fmt::Result {
         write!(f, "{}", name_of!(type SimulationFactory<'_>))
@@ -30,7 +31,7 @@
 }
 
 /// A factory for creating plants
-pub struct PlantFactory(pub Box<dyn Fn() -> Box<dyn ObjectBehavior>>);
+pub struct PlantFactory(pub Box<dyn Fn() -> Box<dyn ObjectBehavior<AdditionalObjectDescription>>>);
 impl Debug for PlantFactory {
     fn fmt(&self, f: &mut Formatter<'_>) -> fmt::Result {
         write!(f, "{}", name_of!(type PlantFactory))
@@ -38,7 +39,9 @@
 }
 
 /// A factory for creating organisms
-pub struct OrganismFactory(pub Box<dyn Fn() -> Box<dyn ObjectBehavior>>);
+pub struct OrganismFactory(
+    pub Box<dyn Fn() -> Box<dyn ObjectBehavior<AdditionalObjectDescription>>>,
+);
 impl Debug for OrganismFactory {
     fn fmt(&self, f: &mut Formatter<'_>) -> fmt::Result {
         write!(f, "{}", name_of!(type OrganismFactory))
@@ -46,7 +49,9 @@
 }
 
 /// A factory for creating terrain
-pub struct TerrainFactory(pub Box<dyn Fn() -> Box<dyn ObjectBehavior>>);
+pub struct TerrainFactory(
+    pub Box<dyn Fn() -> Box<dyn ObjectBehavior<AdditionalObjectDescription>>>,
+);
 impl Debug for TerrainFactory {
     fn fmt(&self, f: &mut Formatter<'_>) -> fmt::Result {
         write!(f, "{}", name_of!(type TerrainFactory))
@@ -54,20 +59,12 @@
 }
 
 /// A factory for creating water
-pub struct WaterFactory(pub Box<dyn Fn() -> Box<dyn ObjectBehavior>>);
+pub struct WaterFactory(pub Box<dyn Fn() -> Box<dyn ObjectBehavior<AdditionalObjectDescription>>>);
 impl Debug for WaterFactory {
     fn fmt(&self, f: &mut Formatter<'_>) -> fmt::Result {
         write!(f, "{}", name_of!(type WaterFactory))
     }
 }
-=======
-pub type SimulationFactory<'a> =
-    Box<dyn Fn() -> Box<dyn Simulation<AdditionalObjectDescription> + 'a> + 'a>;
-pub type PlantFactory = Box<dyn Fn() -> Box<dyn ObjectBehavior<AdditionalObjectDescription>>>;
-pub type OrganismFactory = Box<dyn Fn() -> Box<dyn ObjectBehavior<AdditionalObjectDescription>>>;
-pub type TerrainFactory = Box<dyn Fn() -> Box<dyn ObjectBehavior<AdditionalObjectDescription>>>;
-pub type WaterFactory = Box<dyn Fn() -> Box<dyn ObjectBehavior<AdditionalObjectDescription>>>;
->>>>>>> c2da6107
 
 impl<'a> HardcodedGenerator<'a> {
     /// Creates a new generator, injecting a simulation factory, i.e.
@@ -81,54 +78,28 @@
     /// use myelin_engine::prelude::*;
     /// use myelin_engine::simulation::SimulationBuilder;
     /// use myelin_object_behavior::Static;
-<<<<<<< HEAD
-    /// use myelin_object_data::{AdditionalObjectDescriptionBincodeSerializer, Kind};
+    /// use myelin_object_data::{AdditionalObjectDescription, Kind};
     /// use myelin_worldgen::*;
-=======
-    /// use myelin_object_data::{AdditionalObjectDescription, Kind};
-    /// use myelin_worldgen::{
-    ///     HardcodedGenerator, NameProvider, NameProviderBuilder, NameProviderImpl, WorldGenerator,
-    /// };
->>>>>>> c2da6107
     /// use std::fs::read_to_string;
     /// use std::path::Path;
     /// use std::sync::{Arc, RwLock};
     ///
-<<<<<<< HEAD
-    /// let simulation_factory = SimulationFactory(Box::new(|| -> Box<dyn Simulation> {
-    ///     SimulationBuilder::new().build()
-    /// }));
-    ///
-    /// let plant_factory = PlantFactory(Box::new(|| -> Box<dyn ObjectBehavior> {
-    ///     Box::new(Static::default())
-    /// }));
-    /// let organism_factory = OrganismFactory(Box::new(|| -> Box<dyn ObjectBehavior> {
-    ///     Box::new(Static::default())
-    /// }));
-    /// let terrain_factory = TerrainFactory(Box::new(|| -> Box<dyn ObjectBehavior> {
-    ///     Box::new(Static::default())
-    /// }));
-    /// let water_factory = WaterFactory(Box::new(|| -> Box<dyn ObjectBehavior> {
-    ///     Box::new(Static::default())
-    /// }));
-=======
-    /// let simulation_factory = Box::new(|| -> Box<dyn Simulation<AdditionalObjectDescription>> {
-    ///     SimulationBuilder::new().build()
-    /// });
-    ///
-    /// let plant_factory = Box::new(|| -> Box<dyn ObjectBehavior<AdditionalObjectDescription>> {
-    ///     Box::new(Static::default())
-    /// });
-    /// let organism_factory = Box::new(|| -> Box<dyn ObjectBehavior<AdditionalObjectDescription>> {
-    ///     Box::new(Static::default())
-    /// });
-    /// let terrain_factory = Box::new(|| -> Box<dyn ObjectBehavior<AdditionalObjectDescription>> {
-    ///     Box::new(Static::default())
-    /// });
-    /// let water_factory = Box::new(|| -> Box<dyn ObjectBehavior<AdditionalObjectDescription>> {
-    ///     Box::new(Static::default())
-    /// });
->>>>>>> c2da6107
+    /// let simulation_factory = SimulationFactory(Box::new(
+    ///     || -> Box<dyn Simulation<AdditionalObjectDescription>> { SimulationBuilder::new().build() },
+    /// ));
+    ///
+    /// let plant_factory = PlantFactory(Box::new(
+    ///     || -> Box<dyn ObjectBehavior<AdditionalObjectDescription>> { Box::new(Static::default()) },
+    /// ));
+    /// let organism_factory = OrganismFactory(Box::new(
+    ///     || -> Box<dyn ObjectBehavior<AdditionalObjectDescription>> { Box::new(Static::default()) },
+    /// ));
+    /// let terrain_factory = TerrainFactory(Box::new(
+    ///     || -> Box<dyn ObjectBehavior<AdditionalObjectDescription>> { Box::new(Static::default()) },
+    /// ));
+    /// let water_factory = WaterFactory(Box::new(
+    ///     || -> Box<dyn ObjectBehavior<AdditionalObjectDescription>> { Box::new(Static::default()) },
+    /// ));
     ///
     /// let mut name_provider_builder = NameProviderBuilder::new(Box::new(|names| {
     ///     Box::new(NameProviderImpl::new(names)) as Box<dyn NameProvider>
@@ -346,13 +317,8 @@
 }
 
 impl<'a> WorldGenerator<'a> for HardcodedGenerator<'a> {
-<<<<<<< HEAD
-    fn generate(&mut self) -> Box<dyn Simulation + 'a> {
+    fn generate(&mut self) -> Box<dyn Simulation<AdditionalObjectDescription> + 'a> {
         let mut simulation = (self.simulation_factory.0)();
-=======
-    fn generate(&mut self) -> Box<dyn Simulation<AdditionalObjectDescription> + 'a> {
-        let mut simulation = (self.simulation_factory)();
->>>>>>> c2da6107
         self.populate_with_terrain(&mut *simulation);
         self.populate_with_water(&mut *simulation);
         self.populate_with_plants(&mut *simulation);
@@ -378,44 +344,7 @@
     fn generates_simulation() {
         let behavior = box ObjectBehaviorMock::new();
         let behavior_ref = behavior.as_ref();
-<<<<<<< HEAD
-        let simulation_factory = SimulationFactory(box || -> Box<dyn Simulation + '_> {
-            let description = ObjectBuilder::default()
-                .shape(
-                    PolygonBuilder::default()
-                        .vertex(-5.0, -5.0)
-                        .vertex(5.0, -5.0)
-                        .vertex(5.0, 5.0)
-                        .vertex(-5.0, 5.0)
-                        .build()
-                        .unwrap(),
-                )
-                .location(5.0, 5.0)
-                .mobility(Mobility::Immovable)
-                .build()
-                .unwrap();
-            let mut simulation = SimulationMock::new();
-            simulation
-                .expect_add_object(any(), any())
-                .times(1..)
-                .returns(Object {
-                    id: 1,
-                    description,
-                    behavior: behavior_ref,
-                });
-            box simulation
-        });
-        let plant_factory =
-            PlantFactory(box || -> Box<dyn ObjectBehavior> { box ObjectBehaviorMock::new() });
-        let organism_factory =
-            OrganismFactory(box || -> Box<dyn ObjectBehavior> { box ObjectBehaviorMock::new() });
-        let terrain_factory =
-            TerrainFactory(box || -> Box<dyn ObjectBehavior> { box ObjectBehaviorMock::new() });
-
-        let water_factory =
-            WaterFactory(box || -> Box<dyn ObjectBehavior> { box ObjectBehaviorMock::new() });
-=======
-        let simulation_factory: SimulationFactory<'_> =
+        let simulation_factory = SimulationFactory(
             box || -> Box<dyn Simulation<AdditionalObjectDescription> + '_> {
                 let description = ObjectBuilder::default()
                     .shape(
@@ -446,21 +375,29 @@
                         behavior: behavior_ref,
                     });
                 box simulation
-            };
-        let plant_factory = box || -> Box<dyn ObjectBehavior<AdditionalObjectDescription>> {
-            box ObjectBehaviorMock::new()
-        };
-        let organism_factory = box || -> Box<dyn ObjectBehavior<AdditionalObjectDescription>> {
-            box ObjectBehaviorMock::new()
-        };
-        let terrain_factory = box || -> Box<dyn ObjectBehavior<AdditionalObjectDescription>> {
-            box ObjectBehaviorMock::new()
-        };
-
-        let water_factory = box || -> Box<dyn ObjectBehavior<AdditionalObjectDescription>> {
-            box ObjectBehaviorMock::new()
-        };
->>>>>>> c2da6107
+            },
+        );
+        let plant_factory = PlantFactory(
+            box || -> Box<dyn ObjectBehavior<AdditionalObjectDescription>> {
+                box ObjectBehaviorMock::new()
+            },
+        );
+        let organism_factory = OrganismFactory(
+            box || -> Box<dyn ObjectBehavior<AdditionalObjectDescription>> {
+                box ObjectBehaviorMock::new()
+            },
+        );
+        let terrain_factory = TerrainFactory(
+            box || -> Box<dyn ObjectBehavior<AdditionalObjectDescription>> {
+                box ObjectBehaviorMock::new()
+            },
+        );
+
+        let water_factory = WaterFactory(
+            box || -> Box<dyn ObjectBehavior<AdditionalObjectDescription>> {
+                box ObjectBehaviorMock::new()
+            },
+        );
 
         let mut name_provider = box NameProviderMock::new();
         name_provider
