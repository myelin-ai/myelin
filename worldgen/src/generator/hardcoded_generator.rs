//! A generator for a hardcoded simulation

use crate::WorldGenerator;
use myelin_environment::object::*;
use myelin_environment::object_builder::{ObjectBuilder, PolygonBuilder};
use myelin_environment::Simulation;
use std::f64::consts::FRAC_PI_2;
use std::fmt;

/// Simulation generation algorithm that creates a fixed simulation
/// inhabited by two forests, a large central lake and
/// a row of organisms. The simulation is framed by terrain.
pub struct HardcodedGenerator {
    simulation_factory: SimulationFactory,
    object_factory: ObjectFactory,
}

pub type SimulationFactory = Box<dyn Fn() -> Box<dyn Simulation>>;
pub type ObjectFactory = Box<dyn Fn(Kind) -> Box<dyn ObjectBehavior>>;

impl HardcodedGenerator {
    /// Creates a new generator, injecting a simulation factory, i.e.
    /// a function that returns a specific [`Simulation`] that
    /// is going to be populated by the simulation generator.
    ///
    /// [`Simulation`]: ../../myelin_environment/simulation/trait.Simulation.html
    ///
    /// # Examples
    /// ```
    /// use myelin_environment::Simulation;
    /// use myelin_environment::simulation_impl::{SimulationImpl, world::NphysicsWorld, world::rotation_translator::NphysicsRotationTranslatorImpl};
    /// use myelin_environment::object::{Kind, ObjectBehavior};
    /// use myelin_worldgen::WorldGenerator;
    /// use myelin_worldgen::generator::HardcodedGenerator;
    /// use myelin_object_behavior::Static;
    ///
    /// let simulation_factory = Box::new(|| -> Box<dyn Simulation> {
    ///     let rotation_translator = NphysicsRotationTranslatorImpl::default();
    ///     let world = Box::new(NphysicsWorld::with_timestep(1.0, Box::new(rotation_translator)));
    ///     Box::new(SimulationImpl::new(world))
    /// });
    ///
    /// let object_factory = Box::new(|_: Kind| -> Box<dyn ObjectBehavior> { Box::new(Static::new()) });
    /// let worldgen = HardcodedGenerator::new(simulation_factory, object_factory);
    /// let generated_simulation = worldgen.generate();
    pub fn new(simulation_factory: SimulationFactory, object_factory: ObjectFactory) -> Self {
        Self {
            simulation_factory,
            object_factory,
        }
    }

    fn populate_with_terrain(&self, simulation: &mut dyn Simulation) {
        simulation.add_object(
            build_terrain((25, 500), 50, 1000),
            (self.object_factory)(Kind::Terrain),
        );
        simulation.add_object(
            build_terrain((500, 25), 1000, 50),
            (self.object_factory)(Kind::Terrain),
        );
        simulation.add_object(
            build_terrain((975, 500), 50, 1000),
            (self.object_factory)(Kind::Terrain),
        );
        simulation.add_object(
            build_terrain((500, 975), 1000, 50),
            (self.object_factory)(Kind::Terrain),
        );
    }

    fn populate_with_water(&self, simulation: &mut dyn Simulation) {
        let object_description = ObjectBuilder::new()
            .shape(
                PolygonBuilder::new()
                    .vertex(-180, 60)
                    .vertex(0, 200)
                    .vertex(180, 60)
                    .vertex(100, -150)
                    .vertex(-100, -150)
                    .build()
                    .expect("Generated an invalid vertex"),
            )
            .location(500, 500)
            .mobility(Mobility::Immovable)
            .kind(Kind::Water)
            .build()
            .expect("Failed to build water");

        simulation.add_object(object_description, (self.object_factory)(Kind::Water));
    }

    fn populate_with_plants(&self, simulation: &mut dyn Simulation) {
        for i in 0..=10 {
            for j in 0..=7 {
                simulation.add_object(
                    build_plant(100 + i * 30, 100 + j * 30),
                    (self.object_factory)(Kind::Plant),
                );
            }
        }
        for i in 0..=10 {
            for j in 0..=7 {
                simulation.add_object(
                    build_plant(600 + i * 30, 100 + j * 30),
                    (self.object_factory)(Kind::Plant),
                );
            }
        }
    }

    fn populate_with_organisms(&self, simulation: &mut dyn Simulation) {
        simulation.add_object(
            build_organism(300, 800),
            (self.object_factory)(Kind::Organism),
        );
        simulation.add_object(
            build_organism(400, 800),
            (self.object_factory)(Kind::Organism),
        );
        simulation.add_object(
            build_organism(500, 800),
            (self.object_factory)(Kind::Organism),
        );
        simulation.add_object(
            build_organism(600, 800),
            (self.object_factory)(Kind::Organism),
        );
        simulation.add_object(
            build_organism(700, 800),
            (self.object_factory)(Kind::Organism),
        );
    }
}
fn build_terrain(location: (u32, u32), width: i32, length: i32) -> ObjectDescription {
    let x_offset = width / 2;
    let y_offset = length / 2;
    ObjectBuilder::new()
        .shape(
            PolygonBuilder::new()
                .vertex(-x_offset, -y_offset)
                .vertex(x_offset, -y_offset)
                .vertex(x_offset, y_offset)
                .vertex(-x_offset, y_offset)
                .build()
                .expect("Generated an invalid vertex"),
        )
        .location(location.0, location.1)
        .mobility(Mobility::Immovable)
        .kind(Kind::Terrain)
        .build()
        .expect("Failed to build water")
}

fn build_plant(x: u32, y: u32) -> ObjectDescription {
    ObjectBuilder::new()
        .shape(
            PolygonBuilder::new()
                .vertex(-10, -10)
                .vertex(10, -10)
                .vertex(10, 10)
                .vertex(-10, 10)
                .build()
                .expect("Generated an invalid vertex"),
        )
        .location(x, y)
        .mobility(Mobility::Immovable)
        .kind(Kind::Plant)
        .sensor(Sensor {
            shape: PolygonBuilder::new()
                .vertex(-25, -25)
                .vertex(25, -25)
                .vertex(25, 25)
                .vertex(-25, 25)
                .build()
                .expect("Generated an invalid vertex"),
            position: Position::default(),
        })
        .build()
        .expect("Failed to build water")
}

fn build_organism(x: u32, y: u32) -> ObjectDescription {
    ObjectBuilder::new()
        .shape(
            PolygonBuilder::new()
                .vertex(25, 0)
                .vertex(-25, 20)
                .vertex(-5, 0)
                .vertex(-25, -20)
                .build()
                .expect("Generated an invalid vertex"),
        )
        .location(x, y)
        .rotation(Radians(FRAC_PI_2))
        .mobility(Mobility::Movable(Velocity::default()))
        .kind(Kind::Organism)
        .sensor(Sensor {
            shape: PolygonBuilder::new()
                .vertex(-25, -25)
                .vertex(25, -25)
                .vertex(25, 25)
                .vertex(-25, 25)
                .build()
                .expect("Generated an invalid vertex"),
            position: Position::default(),
        })
        .build()
        .expect("Failed to build water")
}

impl WorldGenerator for HardcodedGenerator {
    fn generate(&self) -> Box<dyn Simulation> {
        let mut simulation = (self.simulation_factory)();
        self.populate_with_terrain(&mut *simulation);
        self.populate_with_water(&mut *simulation);
        self.populate_with_plants(&mut *simulation);
        self.populate_with_organisms(&mut *simulation);
        simulation
    }
}

impl fmt::Debug for HardcodedGenerator {
    fn fmt(&self, f: &mut fmt::Formatter<'_>) -> fmt::Result {
        f.debug_struct("HardcodedGenerator").finish()
    }
}

#[cfg(test)]
mod tests {
    use super::*;

    #[derive(Debug, Default)]
    struct SimulationMock {
        objects: Vec<(ObjectDescription, Box<dyn ObjectBehavior>)>,
    }

    impl Simulation for SimulationMock {
        fn step(&mut self) {
            panic!("step() called unexpectedly")
        }
        fn add_object(
            &mut self,
            object_description: ObjectDescription,
            object_behavior: Box<dyn ObjectBehavior>,
        ) {
            self.objects.push((object_description, object_behavior))
        }
        fn objects(&self) -> Vec<ObjectDescription> {
            panic!("objects() called unexpectedly")
        }
        fn set_simulated_timestep(&mut self, _: f64) {
            panic!("set_simulated_timestep() called unexpectedly");
        }
    }
    impl Drop for SimulationMock {
        fn drop(&mut self) {
            assert!(self.objects.len() > 0);
        }
    }

<<<<<<< HEAD
    #[derive(Debug, Clone)]
    struct ObjectMock;
    impl ImmovableObject for ObjectMock {
        fn step(&mut self, _sensor_collisions: &[ObjectDescription]) -> Option<ImmovableAction> {
=======
    #[derive(Debug)]
    struct ObjectBehaviorMock;
    impl ObjectBehavior for ObjectBehaviorMock {
        fn step(
            &mut self,
            _own_description: &ObjectDescription,
            _sensor_collisions: &[ObjectDescription],
        ) -> Vec<Action> {
>>>>>>> 99f07679
            panic!("step() was called unexpectedly")
        }
    }

    #[test]
    fn generates_simulation() {
        let simulation_factory =
            Box::new(|| -> Box<dyn Simulation> { Box::new(SimulationMock::default()) });
        let object_factory =
            Box::new(|_: Kind| -> Box<dyn ObjectBehavior> { Box::new(ObjectBehaviorMock {}) });
        let generator = HardcodedGenerator::new(simulation_factory, object_factory);

        let _simulation = generator.generate();
    }
}<|MERGE_RESOLUTION|>--- conflicted
+++ resolved
@@ -259,13 +259,7 @@
         }
     }
 
-<<<<<<< HEAD
     #[derive(Debug, Clone)]
-    struct ObjectMock;
-    impl ImmovableObject for ObjectMock {
-        fn step(&mut self, _sensor_collisions: &[ObjectDescription]) -> Option<ImmovableAction> {
-=======
-    #[derive(Debug)]
     struct ObjectBehaviorMock;
     impl ObjectBehavior for ObjectBehaviorMock {
         fn step(
@@ -273,7 +267,6 @@
             _own_description: &ObjectDescription,
             _sensor_collisions: &[ObjectDescription],
         ) -> Vec<Action> {
->>>>>>> 99f07679
             panic!("step() was called unexpectedly")
         }
     }
