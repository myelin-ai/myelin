[workspace]
members = [
    "environment",
<<<<<<< HEAD
    "slablit",
=======
    "visualization"
>>>>>>> 43420ca8
]<|MERGE_RESOLUTION|>--- conflicted
+++ resolved
@@ -1,9 +1,6 @@
 [workspace]
 members = [
     "environment",
-<<<<<<< HEAD
     "slablit",
-=======
-    "visualization"
->>>>>>> 43420ca8
+    "visualization",
 ]