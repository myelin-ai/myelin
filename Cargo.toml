[workspace]
members = [
<<<<<<< HEAD
    "environment"
=======
    "visualization"
>>>>>>> 997c3120
]<|MERGE_RESOLUTION|>--- conflicted
+++ resolved
@@ -1,8 +1,5 @@
 [workspace]
 members = [
-<<<<<<< HEAD
-    "environment"
-=======
+    "environment",
     "visualization"
->>>>>>> 997c3120
 ]