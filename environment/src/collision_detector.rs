--- conflicted
+++ resolved
@@ -1,8 +1,4 @@
-<<<<<<< HEAD
-use crate::properties::{Location, Object, ObjectContainer, Rectangle};
-=======
-use crate::properties::Object;
->>>>>>> ea201016
+use crate::properties::{Location, Object, Rectangle};
 use std::fmt::Debug;
 
 pub trait CollisionDetector: Debug {
@@ -18,8 +14,8 @@
 pub type CollisionIter<'a> = dyn Iterator<Item = Collision<'a>>;
 
 pub trait CollisionGatherer {
-<<<<<<< HEAD
-    fn gather_collisions<'a>(&self, container: &'a ObjectContainer) -> Box<CollisionIter<'a>>;
+
+    fn gather_collisions<'a>(&self, container: &'a [Object]) -> Box<CollisionIter<'a>>;
 }
 
 ///
@@ -28,7 +24,7 @@
 /// [`CollisionGatherer`]: ./trait.CollisionGatherer.html
 ///
 pub trait PotentialCollisionGatherer {
-    fn possible_collisions<'a>(&self, container: &'a ObjectContainer) -> Box<CollisionIter<'a>>;
+    fn possible_collisions<'a>(&self, container: &'a [Object]) -> Box<CollisionIter<'a>>;
 }
 
 #[derive(Debug, Eq, PartialEq)]
@@ -54,7 +50,7 @@
         unimplemented!();
     }
 
-    fn build<'a>(self, objects: &'a ObjectContainer) -> QuadTree<'a> {
+    fn build<'a>(self, objects: &'a [Object]) -> QuadTree<'a> {
         unimplemented!();
     }
 }
@@ -69,43 +65,41 @@
 mod test {
     use super::*;
     use crate::properties::{Kind, Location, MovementVector, Rectangle};
-    use slab::Slab;
-    use slablit::slab;
 
     fn object_in_quadrant_one() -> Object {
-        Object::new(
-            Location::new(10, 10),
-            Rectangle::new(14, 14),
-            MovementVector::default(),
-            Kind::Organism,
-        )
+        Object {
+            location: Location::new(10, 10),
+            rectangle: Rectangle::new(14, 14),
+            movement: MovementVector::default(),
+            kind: Kind::Organism,
+        }
     }
 
     fn object_in_quadrant_two() -> Object {
-        Object::new(
-            Location::new(80, 30),
-            Rectangle::new(12, 12),
-            MovementVector::default(),
-            Kind::Organism,
-        )
+        Object {
+            location: Location::new(80, 30),
+            rectangle: Rectangle::new(12, 12),
+            movement:  MovementVector::default(),
+            kind: Kind::Organism,
+        }
     }
 
     fn object_in_quadrant_three() -> Object {
-        Object::new(
-            Location::new(10, 60),
-            Rectangle::new(14, 14),
-            MovementVector::default(),
-            Kind::Organism,
-        )
+        Object {
+            location: Location::new(10, 60),
+            rectangle: Rectangle::new(14, 14),
+            movement: MovementVector::default(),
+            kind: Kind::Organism,
+        }
     }
 
     fn object_in_quadrant_four() -> Object {
-        Object::new(
-            Location::new(70, 70),
-            Rectangle::new(14, 14),
-            MovementVector::default(),
-            Kind::Organism,
-        )
+        Object {
+            location: Location::new(70, 70),
+            rectangle: Rectangle::new(14, 14),
+            movement: MovementVector::default(),
+            kind: Kind::Organism,
+        }
     }
 
     #[test]
@@ -150,7 +144,7 @@
             ],
         };
 
-        let container = slab![
+        let container = vec![
             object_in_quadrant_one(),
             object_in_quadrant_two(),
             object_in_quadrant_three(),
@@ -177,7 +171,7 @@
             buckets: vec![],
         };
 
-        let container = slab![
+        let container = vec![
             object_in_quadrant_one(),
             object_in_quadrant_two(),
             object_in_quadrant_three()
@@ -187,7 +181,4 @@
 
         assert_eq!(expected, quad_tree.root_bucket);
     }
-=======
-    fn gather_collisions<'a>(&self, container: &'a [Object]) -> Box<CollisionIter<'a>>;
->>>>>>> ea201016
 }