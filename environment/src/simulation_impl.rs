//! A `Simulation` that outsources all physical
//! behaviour into a separate `World` type

pub use self::object_environment::ObjectEnvironmentImpl;
use crate::object::*;
use crate::{Id, Simulation, Snapshot};
use myelin_geometry::*;
use std::cell::RefCell;
use std::collections::HashMap;
use std::error::Error;
use std::fmt::{self, Debug};

mod object_environment;
pub mod world;

/// Factory used by [`SimulationImpl`] to create an [`ObjectEnvironment`].
///
/// [`SimulationImpl`]: ./struct.SimulationImpl.html
/// [`ObjectEnvironment`]: ./../object/trait.ObjectEnvironment.html
pub type ObjectEnvironmentFactoryFn =
    dyn for<'a> Fn(&'a dyn Simulation) -> Box<dyn ObjectEnvironment + 'a>;

/// Implementation of [`Simulation`] that uses a physical
/// [`World`] in order to apply physics to objects.
///
/// [`Simulation`]: ./../trait.Simulation.html
/// [`World`]: ./trait.World.html
pub struct SimulationImpl {
    world: Box<dyn World>,
    non_physical_object_data: HashMap<BodyHandle, NonPhysicalObjectData>,
    object_environment_factory_fn: Box<ObjectEnvironmentFactoryFn>,
}

impl Debug for SimulationImpl {
    fn fmt(&self, f: &mut fmt::Formatter<'_>) -> fmt::Result {
        f.debug_struct(name_of_type!(SimulationImpl))
            .field("world", &self.world)
            .field("non_physical_object_data", &self.non_physical_object_data)
            .finish()
    }
}

#[derive(Debug)]
struct NonPhysicalObjectData {
    pub(crate) behavior: RefCell<Box<dyn ObjectBehavior>>,
    pub(crate) associated_data: Vec<u8>,
}

/// An error that can occur whenever an action is performed
#[derive(Debug, Clone)]
pub enum ActionError {
    /// The given handle was invalid
    InvalidHandle,
}

impl fmt::Display for ActionError {
    fn fmt(&self, f: &mut fmt::Formatter<'_>) -> fmt::Result {
        write!(f, "Invalid handle")
    }
}

impl Error for ActionError {}

type ActionResult = Result<(), ActionError>;

impl SimulationImpl {
    /// Create a new SimulationImpl by injecting a [`World`]
    /// # Examples
    /// ```
    /// use myelin_environment::simulation_impl::world::{
    ///     NphysicsRotationTranslatorImpl, NphysicsWorld, SingleTimeForceApplierImpl,
    /// };
    /// use myelin_environment::simulation_impl::{ObjectEnvironmentImpl, SimulationImpl};
    /// use std::sync::{Arc, RwLock};
    ///
    /// let rotation_translator = NphysicsRotationTranslatorImpl::default();
    /// let force_applier = SingleTimeForceApplierImpl::default();
    /// let world = Box::new(NphysicsWorld::with_timestep(
    ///     1.0,
    ///     Box::new(rotation_translator),
    ///     Box::new(force_applier),
    /// ));
    /// let simulation = SimulationImpl::new(
    ///     world,
    ///     Box::new(|simulation| Box::new(ObjectEnvironmentImpl::new(simulation))),
    /// );
    /// ```
    /// [`World`]: ./trait.World.html
    pub fn new(
        world: Box<dyn World>,
        object_environment_factory_fn: Box<ObjectEnvironmentFactoryFn>,
    ) -> Self {
        Self {
            world,
            non_physical_object_data: HashMap::new(),
            object_environment_factory_fn,
        }
    }

    fn convert_to_object_description(&self, body_handle: BodyHandle) -> Option<ObjectDescription> {
        let physics_body = self.world.body(body_handle)?;
        let non_physical_object_data = self.non_physical_object_data.get(&body_handle)?;
        Some(ObjectDescription {
            shape: physics_body.shape,
            location: physics_body.location,
            rotation: physics_body.rotation,
            mobility: physics_body.mobility,
            passable: self.world.is_body_passable(body_handle),
            associated_data: non_physical_object_data.associated_data.clone(),
        })
    }

    fn handle_action(&mut self, body_handle: BodyHandle, action: Action) -> ActionResult {
        match action {
            Action::Spawn(object_description, object_behavior) => {
                self.spawn(object_description, object_behavior)
            }
            Action::ApplyForce(force) => self.apply_force(body_handle, force),
            Action::Destroy(object_id) => self.destroy(object_id),
            Action::DestroySelf => self.destroy_self(body_handle),
        }
    }

    fn spawn(
        &mut self,
        object_description: ObjectDescription,
        object_behavior: Box<dyn ObjectBehavior>,
    ) -> ActionResult {
        self.add_object(object_description, object_behavior);
        Ok(())
    }

    fn apply_force(&mut self, body_handle: BodyHandle, force: Force) -> ActionResult {
        self.world
            .apply_force(body_handle, force)
            .to_action_result()
    }

    fn destroy(&mut self, object_id: Id) -> ActionResult {
        self.world
            .remove_body(BodyHandle(object_id))
            .to_action_result()
    }

    fn destroy_self(&mut self, body_handle: BodyHandle) -> ActionResult {
        self.world
            .remove_body(body_handle)
            .and(self.non_physical_object_data.remove(&body_handle))
            .to_action_result()
    }
}

trait HandleOption {
    fn to_action_result(self) -> ActionResult;
}

impl<T> HandleOption for Option<T> {
    fn to_action_result(self) -> ActionResult {
        self.map(|_| ()).ok_or(ActionError::InvalidHandle)
    }
}

impl Simulation for SimulationImpl {
    fn step(&mut self) {
        let object_handle_to_own_description: HashMap<_, _> = self
            .non_physical_object_data
            .keys()
            .map(|&object_handle| {
                (
                    object_handle,
                    // This is safe because the keys of self.objects and
                    // object_handle_to_objects_within_sensor are identical
                    self.convert_to_object_description(object_handle).unwrap(),
                )
            })
            .collect();
        let mut actions = Vec::new();

        {
            let environment = (self.object_environment_factory_fn)(self);
            for (object_handle, non_physical_object_data) in &self.non_physical_object_data {
                // This is safe because the keys of self.objects and
                // object_handle_to_objects_within_sensor are identical
                let own_description = &object_handle_to_own_description[object_handle];
                let action = non_physical_object_data
                    .behavior
                    .borrow_mut()
                    .step(&own_description, environment.as_ref());
                if let Some(action) = action {
                    actions.push((*object_handle, action));
                }
            }
        }

        for (body_handle, action) in actions {
            self.handle_action(body_handle, action)
                .expect("Body handle was not found within world");
        }
        self.world.step()
    }

    fn add_object(
        &mut self,
        object_description: ObjectDescription,
        object_behavior: Box<dyn ObjectBehavior>,
    ) {
        let physical_body = PhysicalBody {
            shape: object_description.shape,
            location: object_description.location,
            rotation: object_description.rotation,
            mobility: object_description.mobility,
            passable: object_description.passable,
        };

        let body_handle = self.world.add_body(physical_body);

        let non_physical_object_data = NonPhysicalObjectData {
            behavior: RefCell::new(object_behavior),
            associated_data: object_description.associated_data.clone(),
        };
        self.non_physical_object_data
            .insert(body_handle, non_physical_object_data);
    }

    fn objects(&self) -> Snapshot {
        self.non_physical_object_data
            .keys()
            .map(|&handle| {
                (
                    handle.0,
                    self.convert_to_object_description(handle)
                        .expect("Handle stored in simulation was not found in world"),
                )
            })
            .collect()
    }

    fn objects_in_area(&self, area: Aabb) -> Snapshot {
        self.world
            .bodies_in_area(area)
            .into_iter()
            .map(|handle| {
                let object_description = self
                    .convert_to_object_description(handle)
                    .expect("Handle stored in simulation was not found in world");

                (handle.0, object_description)
            })
            .collect()
    }

    fn set_simulated_timestep(&mut self, timestep: f64) {
        assert!(timestep >= 0.0, "Cannot set timestep to a negative value");
        self.world.set_simulated_timestep(timestep)
    }
}

/// A container for [`PhysicalBodies`] that will apply
/// physical laws to them on [`step`]
///
/// [`PhysicalBodies`]: ./struct.PhysicalBody.html
/// [`step`]: ./trait.World.html#tymethod.step
#[cfg_attr(test, mockiato::mockable)]
pub trait World: fmt::Debug {
    /// Advance the simulation by one tick. This will apply
    /// forces to the objects and handle collisions;
    fn step(&mut self);
    /// Place a [`PhysicalBody`] in the world. Returns a
    /// unique [`BodyHandle`] that can be passed to [`body()`]
    /// in order to retrieve the [`PhysicalBody`] again
    ///
    /// [`PhysicalBody`]: ./struct.PhysicalBody.html
    /// [`BodyHandle`]: ./struct.BodyHandle.html
    /// [`body()`]: ./trait.World.html#tymethod.body
    fn add_body(&mut self, body: PhysicalBody) -> BodyHandle;

    /// Removes a previously added [`PhysicalBody`] from the world.
    /// If `body_handle` was valid, this will return the removed physical body.
    ///
    /// [`PhysicalBody`]: ./struct.PhysicalBody.html
    fn remove_body(&mut self, body_handle: BodyHandle) -> Option<PhysicalBody>;

    /// Returns a [`PhysicalBody`] that has previously been
    /// placed with [`add_body()`] by its [`BodyHandle`].
    ///
    /// # Errors
    /// Returns `None` if the [`BodyHandle`] did not correspond
    /// to any [`PhysicalBody`]
    ///
    /// [`PhysicalBody`]: ./struct.PhysicalBody.html
    /// [`BodyHandle`]: ./struct.BodyHandle.html
    /// [`add_body()`]: ./trait.World.html#tymethod.add_body
    fn body(&self, handle: BodyHandle) -> Option<PhysicalBody>;

    /// Register a force that will be applied to a body on the next
    /// step.
    /// # Errors
    /// Returns `None` if `body_handle` did not match any sensors.
    fn apply_force(&mut self, body_handle: BodyHandle, force: Force) -> Option<()>;

    /// Sets how much time in seconds is simulated for each step.
    /// # Examples
    /// If you want to run a simulation with 60 steps per second, you
    /// can run `set_simulated_timestep(1.0/60.0)`. Note that this method
    /// does not block the thread if called faster than expected.
    fn set_simulated_timestep(&mut self, timestep: f64);

    /// Checks if the given [`BodyHandle`] is marked passable
    ///
    /// [`BodyHandle`]: ./struct.BodyHandle.html
    fn is_body_passable(&self, body_handle: BodyHandle) -> bool;

    /// Returns all bodies either completely contained or intersecting
    /// with the area.
    ///
    /// [`Aabb`]: ./struct.Aabb.html
    fn bodies_in_area(&self, area: Aabb) -> Vec<BodyHandle>;
}

/// The pure physical representation of an object
/// that can be placed within a [`World`]
///
/// [`World`]: trait.World.html
#[derive(Debug, PartialEq, Clone)]
pub struct PhysicalBody {
    /// The vertices defining the shape of the object
    /// in relation to its [`position`]
    ///
    /// [`position`]: ./struct.Body.html#structfield.position
    pub shape: Polygon,
    /// The current global position of the center of the body
    pub location: Point,
    /// The body's rotation
    pub rotation: Radians,
    /// The current mobility of the object. If present,
    /// this is defined as a two dimensional vector relative to the
    /// objects center
    pub mobility: Mobility,
    /// Whether this object is passable or not
    pub passable: bool,
}

/// A unique identifier that can be used to retrieve a [`PhysicalBody`] from a
/// [`World`].
///
/// Don't construct any of these by yourself, only use the
/// instances that [`World`] provides you
#[derive(Debug, Copy, Clone, Eq, PartialEq, Ord, PartialOrd, Hash)]
pub struct BodyHandle(pub usize);

<<<<<<< HEAD
/// Deprecated: Tracking issue: #295
///
/// A unique identifier that represents either a [`BodyHandle`]
/// or a SensorHandle
///
/// You are allowed to construct this handle from either subhandles.
#[derive(Debug, Copy, Clone, Eq, PartialEq, Ord, PartialOrd, Hash)]
pub struct AnyHandle(pub usize);

impl From<BodyHandle> for AnyHandle {
    fn from(body_handle: BodyHandle) -> Self {
        AnyHandle(body_handle.0)
    }
}

impl From<CollisionObjectHandle> for AnyHandle {
    fn from(collision_object_handle: CollisionObjectHandle) -> Self {
        AnyHandle(collision_object_handle.0)
    }
}

=======
>>>>>>> 0791ecfd
#[cfg(test)]
mod tests {
    use super::*;
    use crate::object::{ObjectBehaviorMock, ObjectEnvironmentMock};
    use crate::object_builder::ObjectBuilder;
    use mockiato::{any, partial_eq, partial_eq_owned};
    use myelin_geometry::PolygonBuilder;

    fn object_environment_factory_fn<'a>(
        _simulation: &'a dyn Simulation,
    ) -> Box<dyn ObjectEnvironment + 'a> {
        box ObjectEnvironmentMock::new()
    }

    #[test]
    fn propagates_step() {
        let mut world = box WorldMock::new();
        world.expect_step();
        let mut simulation = SimulationImpl::new(world, box object_environment_factory_fn);
        simulation.step();
    }

    #[test]
    fn propagates_simulated_timestep() {
        let mut world = box WorldMock::new();
        const EXPECTED_TIMESTEP: f64 = 1.0;
        world.expect_set_simulated_timestep(partial_eq(EXPECTED_TIMESTEP));
        let mut simulation = SimulationImpl::new(world, box object_environment_factory_fn);
        simulation.set_simulated_timestep(EXPECTED_TIMESTEP);
    }

    #[should_panic]
    #[test]
    fn panics_on_negative_timestep() {
        let world = box WorldMock::new();
        let mut simulation = SimulationImpl::new(world, box object_environment_factory_fn);
        const INVALID_TIMESTEP: f64 = -0.1;
        simulation.set_simulated_timestep(INVALID_TIMESTEP);
    }

    #[test]
    fn propagates_zero_timestep() {
        let mut world = box WorldMock::new();
        const EXPECTED_TIMESTEP: f64 = 0.0;
        world.expect_set_simulated_timestep(partial_eq(EXPECTED_TIMESTEP));
        let mut simulation = SimulationImpl::new(world, box object_environment_factory_fn);
        simulation.set_simulated_timestep(EXPECTED_TIMESTEP);
    }

    #[test]
    fn returns_no_objects_when_empty() {
        let world = box WorldMock::new();
        let simulation = SimulationImpl::new(world, box object_environment_factory_fn);
        let objects = simulation.objects();
        assert!(objects.is_empty())
    }

    #[test]
    fn converts_to_physical_body() {
        let mut world = box WorldMock::new();
        let expected_shape = shape();
        let expected_location = location();
        let expected_rotation = rotation();
        let expected_mobility = Mobility::Movable(Vector::default());
        let expected_passable = false;

        let expected_physical_body = PhysicalBody {
            shape: expected_shape.clone(),
            location: expected_location,
            rotation: expected_rotation,
            mobility: expected_mobility.clone(),
            passable: expected_passable,
        };
        let returned_handle = BodyHandle(1337);
        world
            .expect_add_body(partial_eq(expected_physical_body))
            .returns(returned_handle);

        let object_description = ObjectBuilder::default()
            .location(expected_location.x, expected_location.y)
            .rotation(expected_rotation)
            .shape(expected_shape)
            .mobility(expected_mobility)
            .passable(expected_passable)
            .build()
            .unwrap();
        let object_behavior = ObjectBehaviorMock::new();

        let mut simulation = SimulationImpl::new(world, box object_environment_factory_fn);
        simulation.add_object(object_description, box object_behavior);
    }

    #[test]
    fn propagates_step_to_added_object() {
        let mut world = WorldMock::new();
        world.expect_step();
        let expected_shape = shape();
        let expected_location = location();
        let expected_rotation = rotation();
        let expected_mobility = Mobility::Movable(Vector::default());
        let expected_passable = false;

        let expected_physical_body = PhysicalBody {
            shape: expected_shape.clone(),
            location: expected_location,
            rotation: expected_rotation,
            mobility: expected_mobility.clone(),
            passable: expected_passable,
        };
        let returned_handle = BodyHandle(1337);
        world
            .expect_add_body(partial_eq(expected_physical_body.clone()))
            .returns(returned_handle);
        world
            .expect_body(partial_eq(returned_handle))
            .returns(Some(expected_physical_body));
        world
            .expect_is_body_passable(partial_eq(returned_handle))
            .returns(expected_passable);

        let expected_object_description = ObjectBuilder::default()
            .location(expected_location.x, expected_location.y)
            .rotation(expected_rotation)
            .shape(expected_shape)
            .mobility(expected_mobility)
            .passable(expected_passable)
            .build()
            .unwrap();

        let mut object_behavior = ObjectBehaviorMock::new();
        object_behavior
            .expect_step(partial_eq_owned(expected_object_description.clone()), any())
            .returns(None);

        let mut simulation = SimulationImpl::new(box world, box object_environment_factory_fn);
        simulation.add_object(expected_object_description, box object_behavior);
        simulation.step();
    }

    #[test]
    fn returns_added_object() {
        let mut world = box WorldMock::new();
        let expected_shape = shape();
        let expected_location = location();
        let expected_rotation = rotation();
        let expected_mobility = Mobility::Movable(Vector::default());
        let expected_passable = false;

        let expected_physical_body = PhysicalBody {
            shape: expected_shape.clone(),
            location: expected_location,
            rotation: expected_rotation,
            mobility: expected_mobility.clone(),
            passable: expected_passable,
        };
        let returned_handle = BodyHandle(1984);
        world
            .expect_add_body(partial_eq(expected_physical_body.clone()))
            .returns(returned_handle);
        world
            .expect_body(partial_eq(returned_handle))
            .returns(Some(expected_physical_body));
        world
            .expect_is_body_passable(partial_eq(returned_handle))
            .returns(expected_passable);

        let mut simulation = SimulationImpl::new(world, box object_environment_factory_fn);
        let object_behavior = ObjectBehaviorMock::new();

        let expected_object_description = ObjectBuilder::default()
            .location(expected_location.x, expected_location.y)
            .rotation(expected_rotation)
            .shape(expected_shape)
            .mobility(expected_mobility)
            .passable(expected_passable)
            .build()
            .unwrap();

        simulation.add_object(expected_object_description.clone(), box object_behavior);

        let objects = simulation.objects();
        assert_eq!(1, objects.len());

        let object_description = objects.iter().next().unwrap().1;
        assert_eq!(expected_object_description, *object_description);
    }

    // Something seems fishy with the following test
    // It fails because the expected step from the child
    // is not called.
    // Removing the expected step from the child
    // results in step being called unexpectedly.
    // I suspect it's a problem resulting from our mock
    // returning the same handle twice.
    #[ignore]
    #[test]
    fn spawns_object() {
        let mut world = box WorldMock::new();
        let expected_shape = shape();
        let expected_location = location();
        let expected_rotation = rotation();
        let expected_mobility = Mobility::Movable(Vector::default());
        let expected_passable = false;

        let expected_physical_body = PhysicalBody {
            shape: expected_shape.clone(),
            location: expected_location,
            rotation: expected_rotation,
            mobility: expected_mobility.clone(),
            passable: expected_passable,
        };
        let returned_handle = BodyHandle(1984);
        world
            .expect_add_body(partial_eq(expected_physical_body.clone()))
            .returns(returned_handle);
        world
            .expect_body(partial_eq(returned_handle))
            .returns(Some(expected_physical_body));
        world.expect_step();

        let mut simulation = SimulationImpl::new(world, box object_environment_factory_fn);

        let mut object_behavior = ObjectBehaviorMock::new();

        let expected_object_description = ObjectBuilder::default()
            .location(expected_location.x, expected_location.y)
            .rotation(expected_rotation)
            .shape(expected_shape)
            .mobility(expected_mobility)
            .build()
            .unwrap();

        let mut child_object_behavior = ObjectBehaviorMock::new();
        child_object_behavior
            .expect_step(partial_eq_owned(expected_object_description.clone()), any())
            .returns(None);

        object_behavior
            .expect_step(partial_eq_owned(expected_object_description.clone()), any())
            .returns(Some(Action::Spawn(
                expected_object_description.clone(),
                box child_object_behavior,
            )));

        simulation.add_object(expected_object_description.clone(), box object_behavior);

        simulation.step();
        simulation.step();
    }

    #[test]
    fn destroying_self_removes_object() {
        let mut world = box WorldMock::new();
        let expected_shape = shape();
        let expected_location = location();
        let expected_rotation = rotation();
        let expected_mobility = Mobility::Movable(Vector::default());
        let expected_passable = false;

        let expected_physical_body = PhysicalBody {
            shape: expected_shape.clone(),
            location: expected_location,
            rotation: expected_rotation,
            mobility: expected_mobility.clone(),
            passable: expected_passable,
        };
        let returned_handle = BodyHandle(1984);
        world
            .expect_add_body(partial_eq(expected_physical_body.clone()))
            .returns(returned_handle);
        world
            .expect_body(partial_eq(returned_handle))
            .returns(Some(expected_physical_body.clone()));
        world.expect_step();
        world
            .expect_remove_body(partial_eq(returned_handle))
            .returns(Some(expected_physical_body));
        world
            .expect_is_body_passable(partial_eq(returned_handle))
            .returns(expected_passable);

        let mut simulation = SimulationImpl::new(world, box object_environment_factory_fn);

        let mut object_behavior = ObjectBehaviorMock::new();

        let expected_object_description = ObjectBuilder::default()
            .location(expected_location.x, expected_location.y)
            .rotation(expected_rotation)
            .shape(expected_shape)
            .mobility(expected_mobility)
            .passable(expected_passable)
            .build()
            .unwrap();

        object_behavior
            .expect_step(partial_eq_owned(expected_object_description.clone()), any())
            .returns(Some(Action::DestroySelf));

        simulation.add_object(expected_object_description.clone(), box object_behavior);

        simulation.step();
    }

    #[test]
    fn destroy_removes_object() {
        let mut world = box WorldMock::new();
        let expected_shape = shape();
        let expected_location = location();
        let expected_rotation = rotation();
        let expected_mobility = Mobility::Movable(Vector::default());
        let expected_passable = false;

        let expected_physical_body = PhysicalBody {
            shape: expected_shape.clone(),
            location: expected_location,
            rotation: expected_rotation,
            mobility: expected_mobility.clone(),
            passable: expected_passable,
        };

        let handle_one = BodyHandle(1);
        let handle_two = BodyHandle(2);
        world
            .expect_add_body(partial_eq(expected_physical_body.clone()))
            .returns(handle_one);
        world
            .expect_body(partial_eq(handle_one))
            .returns(Some(expected_physical_body.clone()));
        world
            .expect_is_body_passable(partial_eq(handle_one))
            .returns(expected_passable);
        world.expect_step();
        world
            .expect_remove_body(partial_eq(handle_two))
            .returns(Some(expected_physical_body));

        let mut simulation = SimulationImpl::new(world, box object_environment_factory_fn);

        let mut object_behavior = ObjectBehaviorMock::new();

        let expected_object_description = ObjectBuilder::default()
            .location(expected_location.x, expected_location.y)
            .rotation(expected_rotation)
            .shape(expected_shape)
            .mobility(expected_mobility)
            .passable(expected_passable)
            .build()
            .unwrap();

        object_behavior
            .expect_step(partial_eq_owned(expected_object_description.clone()), any())
            .returns(Some(Action::Destroy(handle_two.0)));

        simulation.add_object(expected_object_description.clone(), box object_behavior);

        simulation.step();
    }

    #[test]
    fn force_application_is_propagated() {
        let mut world = box WorldMock::new();
        let expected_shape = shape();
        let expected_location = location();
        let expected_rotation = rotation();
        let expected_mobility = Mobility::Movable(Vector::default());
        let expected_passable = false;

        let expected_physical_body = PhysicalBody {
            shape: expected_shape.clone(),
            location: expected_location,
            rotation: expected_rotation,
            mobility: expected_mobility.clone(),
            passable: expected_passable,
        };
        let returned_handle = BodyHandle(1984);
        world
            .expect_add_body(partial_eq(expected_physical_body.clone()))
            .returns(returned_handle);
        world
            .expect_body(partial_eq(returned_handle))
            .returns(Some(expected_physical_body.clone()));
        world.expect_step();
        world
            .expect_is_body_passable(partial_eq(returned_handle))
            .returns(expected_passable);
        let expected_force = Force {
            linear: Vector { x: 20.0, y: -5.0 },
            torque: Torque(-8.0),
        };
        world
            .expect_apply_force(
                partial_eq(returned_handle),
                partial_eq(expected_force.clone()),
            )
            .returns(Some(()));

        let mut simulation = SimulationImpl::new(world, box object_environment_factory_fn);

        let mut object_behavior = ObjectBehaviorMock::new();

        let expected_object_description = ObjectBuilder::default()
            .location(expected_location.x, expected_location.y)
            .rotation(expected_rotation)
            .shape(expected_shape)
            .mobility(expected_mobility)
            .passable(expected_passable)
            .build()
            .unwrap();

        object_behavior
            .expect_step(partial_eq_owned(expected_object_description.clone()), any())
            .returns(Some(Action::ApplyForce(expected_force)));

        simulation.add_object(expected_object_description.clone(), box object_behavior);

        simulation.step();
    }

    #[should_panic]
    #[test]
    fn panics_on_invalid_body() {
        let mut world = box WorldMock::new();
        let expected_shape = shape();
        let expected_location = location();
        let expected_rotation = rotation();
        let expected_mobility = Mobility::Movable(Vector::default());
        let expected_passable = false;

        let expected_physical_body = PhysicalBody {
            shape: expected_shape.clone(),
            location: expected_location,
            rotation: expected_rotation,
            mobility: expected_mobility.clone(),
            passable: expected_passable,
        };
        let returned_handle = BodyHandle(1984);
        world
            .expect_add_body(partial_eq(expected_physical_body.clone()))
            .returns(returned_handle);
        world.expect_body(partial_eq(returned_handle)).returns(None);
        let mut simulation = SimulationImpl::new(world, box object_environment_factory_fn);

        let object_description = ObjectBuilder::default()
            .location(expected_location.x, expected_location.y)
            .rotation(expected_rotation)
            .shape(expected_shape)
            .mobility(expected_mobility)
            .build()
            .unwrap();

        let object_behavior = ObjectBehaviorMock::new();
        simulation.add_object(object_description, box object_behavior);
        simulation.objects();
    }

    #[test]
    fn propagates_objects_in_area() {
        let mut world = WorldMock::new();
        let (expected_physical_body, object_description) = object();
        let area = Aabb {
            upper_left: Point { x: 30.0, y: 30.0 },
            lower_right: Point { x: 10.0, y: 10.0 },
        };

        let returned_handle = BodyHandle(1234);
        world
            .expect_add_body(partial_eq(expected_physical_body.clone()))
            .returns(returned_handle);
        world
            .expect_bodies_in_area(partial_eq(area))
            .returns(vec![returned_handle]);
        world
            .expect_body(partial_eq(returned_handle))
            .returns(Some(expected_physical_body.clone()));
        world
            .expect_is_body_passable(partial_eq(returned_handle))
            .returns(expected_physical_body.passable);

        let mut simulation = SimulationImpl::new(box world, box object_environment_factory_fn);

        let object_behavior = ObjectBehaviorMock::new();
        simulation.add_object(object_description.clone(), box object_behavior);

        let expected_objects = hashmap! { 1234 => object_description };

        assert_eq!(expected_objects, simulation.objects_in_area(area));
    }

    #[test]
    #[should_panic]
    fn objects_in_area_panics_when_given_invalid_handle() {
        let mut world = WorldMock::new();
        let (expected_physical_body, object_description) = object();
        let area = Aabb {
            upper_left: Point { x: 30.0, y: 30.0 },
            lower_right: Point { x: 10.0, y: 10.0 },
        };

        let returned_handle = BodyHandle(1234);
        world
            .expect_add_body(partial_eq(expected_physical_body.clone()))
            .returns(returned_handle);
        world
            .expect_bodies_in_area(partial_eq(area))
            .returns(vec![returned_handle]);
        world.expect_body(partial_eq(returned_handle)).returns(None);

        let mut simulation = SimulationImpl::new(box world, box object_environment_factory_fn);

        let object_behavior = ObjectBehaviorMock::new();
        simulation.add_object(object_description.clone(), box object_behavior);

        let expected_objects = hashmap! { 1234 => object_description };

        assert_eq!(expected_objects, simulation.objects_in_area(area));
    }

    fn object() -> (PhysicalBody, ObjectDescription) {
        let expected_shape = shape();
        let expected_location = location();
        let expected_rotation = rotation();
        let expected_mobility = Mobility::Movable(Vector::default());
        let expected_passable = false;
        let expected_physical_body = PhysicalBody {
            shape: expected_shape.clone(),
            location: expected_location,
            rotation: expected_rotation,
            mobility: expected_mobility.clone(),
            passable: expected_passable,
        };
        let object_description = ObjectBuilder::default()
            .location(expected_location.x, expected_location.y)
            .rotation(expected_rotation)
            .shape(expected_shape)
            .mobility(expected_mobility)
            .build()
            .unwrap();

        (expected_physical_body, object_description)
    }

    fn shape() -> Polygon {
        PolygonBuilder::default()
            .vertex(-5.0, -5.0)
            .vertex(5.0, -5.0)
            .vertex(5.0, 5.0)
            .vertex(-5.0, 5.0)
            .build()
            .unwrap()
    }

    fn location() -> Point {
        Point { x: 30.0, y: 40.0 }
    }

    fn rotation() -> Radians {
        Radians::try_new(3.4).unwrap()
    }
}<|MERGE_RESOLUTION|>--- conflicted
+++ resolved
@@ -348,30 +348,6 @@
 #[derive(Debug, Copy, Clone, Eq, PartialEq, Ord, PartialOrd, Hash)]
 pub struct BodyHandle(pub usize);
 
-<<<<<<< HEAD
-/// Deprecated: Tracking issue: #295
-///
-/// A unique identifier that represents either a [`BodyHandle`]
-/// or a SensorHandle
-///
-/// You are allowed to construct this handle from either subhandles.
-#[derive(Debug, Copy, Clone, Eq, PartialEq, Ord, PartialOrd, Hash)]
-pub struct AnyHandle(pub usize);
-
-impl From<BodyHandle> for AnyHandle {
-    fn from(body_handle: BodyHandle) -> Self {
-        AnyHandle(body_handle.0)
-    }
-}
-
-impl From<CollisionObjectHandle> for AnyHandle {
-    fn from(collision_object_handle: CollisionObjectHandle) -> Self {
-        AnyHandle(collision_object_handle.0)
-    }
-}
-
-=======
->>>>>>> 0791ecfd
 #[cfg(test)]
 mod tests {
     use super::*;
