--- conflicted
+++ resolved
@@ -1,7 +1,3 @@
-use slab::Slab;
-
-pub type ObjectContainer = Slab<Object>;
-
 #[derive(Debug, Eq, PartialEq)]
 pub struct Location {
     pub x: u32,
@@ -34,8 +30,6 @@
     pub y: i32,
 }
 
-pub type Id = usize;
-
 #[derive(Debug, Eq, PartialEq)]
 pub enum Kind {
     Organism,
@@ -46,31 +40,8 @@
 
 #[derive(Debug, Eq, PartialEq)]
 pub struct Object {
-<<<<<<< HEAD
-    location: Location,
-    rectangle: Rectangle,
-    movement_vector: MovementVector,
-    kind: Kind,
-}
-
-impl Object {
-    pub fn new(
-        location: Location,
-        rectangle: Rectangle,
-        movement_vector: MovementVector,
-        kind: Kind,
-    ) -> Self {
-        Self {
-            location,
-            rectangle,
-            movement_vector,
-            kind,
-        }
-    }
-=======
     pub location: Location,
     pub rectangle: Rectangle,
     pub movement: MovementVector,
     pub kind: Kind,
->>>>>>> ea201016
 }