<<<<<<< HEAD
#[derive(Debug, Eq, PartialEq)]
=======
#[derive(Debug, Clone, Eq, PartialEq)]
>>>>>>> cebed60f
pub struct Location {
    pub x: u32,
    pub y: u32,
}

<<<<<<< HEAD
impl Location {
    pub fn new(x: u32, y: u32) -> Self {
        Self { x, y }
    }
}

#[derive(Debug, Eq, PartialEq)]
=======
#[derive(Debug, Clone, Eq, PartialEq)]
>>>>>>> cebed60f
pub struct Rectangle {
    /// Corresponds to x
    pub width: u32,
    /// Corresponds to y
    pub length: u32,
}

<<<<<<< HEAD
impl Rectangle {
    pub fn new(width: u32, length: u32) -> Self {
        Self { width, length }
    }
}

#[derive(Debug, Default, Eq, PartialEq)]
=======
#[derive(Debug, Clone, Eq, PartialEq)]
>>>>>>> cebed60f
pub struct MovementVector {
    pub x: i32,
    pub y: i32,
}

<<<<<<< HEAD
#[derive(Debug, Eq, PartialEq)]
=======
#[derive(Debug, Clone, Eq, PartialEq)]
>>>>>>> cebed60f
pub enum Kind {
    Organism,
    Wall,
    Plant,
    Water,
}

<<<<<<< HEAD
#[derive(Debug, Eq, PartialEq)]
=======
#[derive(Debug, Clone, Eq, PartialEq)]
>>>>>>> cebed60f
pub struct Object {
    pub location: Location,
    pub rectangle: Rectangle,
    pub movement: MovementVector,
    pub kind: Kind,
}<|MERGE_RESOLUTION|>--- conflicted
+++ resolved
@@ -1,24 +1,16 @@
-<<<<<<< HEAD
-#[derive(Debug, Eq, PartialEq)]
-=======
 #[derive(Debug, Clone, Eq, PartialEq)]
->>>>>>> cebed60f
 pub struct Location {
     pub x: u32,
     pub y: u32,
 }
 
-<<<<<<< HEAD
 impl Location {
     pub fn new(x: u32, y: u32) -> Self {
         Self { x, y }
     }
 }
 
-#[derive(Debug, Eq, PartialEq)]
-=======
 #[derive(Debug, Clone, Eq, PartialEq)]
->>>>>>> cebed60f
 pub struct Rectangle {
     /// Corresponds to x
     pub width: u32,
@@ -26,27 +18,19 @@
     pub length: u32,
 }
 
-<<<<<<< HEAD
 impl Rectangle {
     pub fn new(width: u32, length: u32) -> Self {
         Self { width, length }
     }
 }
 
-#[derive(Debug, Default, Eq, PartialEq)]
-=======
-#[derive(Debug, Clone, Eq, PartialEq)]
->>>>>>> cebed60f
+#[derive(Debug, Default, Clone, Eq, PartialEq)]
 pub struct MovementVector {
     pub x: i32,
     pub y: i32,
 }
 
-<<<<<<< HEAD
-#[derive(Debug, Eq, PartialEq)]
-=======
 #[derive(Debug, Clone, Eq, PartialEq)]
->>>>>>> cebed60f
 pub enum Kind {
     Organism,
     Wall,
@@ -54,11 +38,7 @@
     Water,
 }
 
-<<<<<<< HEAD
-#[derive(Debug, Eq, PartialEq)]
-=======
 #[derive(Debug, Clone, Eq, PartialEq)]
->>>>>>> cebed60f
 pub struct Object {
     pub location: Location,
     pub rectangle: Rectangle,
