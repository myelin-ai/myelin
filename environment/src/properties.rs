use slab::Slab;

pub type ObjectContainer = Slab<Object>;

#[derive(Debug, Eq, PartialEq)]
pub struct Location {
    pub x: u32,
    pub y: u32,
}

impl Location {
    pub fn new(x: u32, y: u32) -> Self {
        Self { x, y }
    }
}

#[derive(Debug, Eq, PartialEq)]
pub struct Rectangle {
<<<<<<< HEAD
    /// Corresponds to x
    width: u32,
    /// Corresponds to y
    length: u32,
}

impl Rectangle {
    pub fn new(width: u32, length: u32) -> Self {
        Self { width, length }
    }
=======
    pub length: u32,
    pub width: u32,
>>>>>>> 43420ca8
}

#[derive(Debug, Default, Eq, PartialEq)]
pub struct MovementVector {
    pub x: i32,
    pub y: i32,
}

pub type Id = usize;

#[derive(Debug, Eq, PartialEq)]
pub enum Kind {
    Organism,
    Wall,
    Plant,
    Water,
}

#[derive(Debug, Eq, PartialEq)]
pub struct Object {
    location: Location,
    rectangle: Rectangle,
    movement_vector: MovementVector,
    kind: Kind,
}

impl Object {
    pub fn new(
        location: Location,
        rectangle: Rectangle,
        movement_vector: MovementVector,
        kind: Kind,
    ) -> Self {
        Self {
            location,
            rectangle,
            movement_vector,
            kind,
        }
    }
}<|MERGE_RESOLUTION|>--- conflicted
+++ resolved
@@ -16,21 +16,16 @@
 
 #[derive(Debug, Eq, PartialEq)]
 pub struct Rectangle {
-<<<<<<< HEAD
     /// Corresponds to x
-    width: u32,
+    pub width: u32,
     /// Corresponds to y
-    length: u32,
+    pub length: u32,
 }
 
 impl Rectangle {
     pub fn new(width: u32, length: u32) -> Self {
         Self { width, length }
     }
-=======
-    pub length: u32,
-    pub width: u32,
->>>>>>> 43420ca8
 }
 
 #[derive(Debug, Default, Eq, PartialEq)]
