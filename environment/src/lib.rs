--- conflicted
+++ resolved
@@ -4,9 +4,5 @@
 pub mod object;
 pub mod object_container;
 pub mod physics_handler;
-<<<<<<< HEAD
-pub mod properties;
 pub mod quadtree;
-=======
->>>>>>> 774c9981
 pub mod world;