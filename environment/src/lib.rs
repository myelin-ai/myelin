--- conflicted
+++ resolved
@@ -1,16 +1,6 @@
 #![deny(rust_2018_idioms, missing_debug_implementations)]
 
-<<<<<<< HEAD
-pub mod collision_detector;
-pub mod physics_handler;
-pub mod properties;
-pub mod world;
-
-#[cfg(test)]
-mod util;
-=======
 pub mod object;
 pub mod object_container;
 pub mod physics_handler;
-pub mod world;
->>>>>>> b8dc756c
+pub mod world;