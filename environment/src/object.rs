--- conflicted
+++ resolved
@@ -91,13 +91,9 @@
 
 /// An object's mobility and, if present, its
 /// current [`Velocity`]
-<<<<<<< HEAD
 ///
 /// [`Velocity`]: ./struct.Velocity.html
 #[derive(Debug, Eq, PartialEq, Clone, Serialize, Deserialize)]
-=======
-#[derive(Debug, Eq, PartialEq, Clone)]
->>>>>>> b5c9bb94
 pub enum Mobility {
     /// The object cannot have any velocity as
     /// it cannot be moved. Corresponds to [`ImmovableObject`]
