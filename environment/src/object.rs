--- conflicted
+++ resolved
@@ -6,76 +6,8 @@
 
 use std::fmt::Debug;
 
-<<<<<<< HEAD
-/// A new object that is going to be placed in the [`Simulation`]
-///
-/// [`Simulation`]: ../trait.Simulation.html
-#[derive(Debug, Clone)]
-pub struct Object {
-    /// The object's behavior, which determines its kind and what the object is going to do every step
-    pub object_behavior: ObjectBehavior,
-    /// The object's initial position
-    pub position: Position,
-    /// The object's shape
-    pub shape: Polygon,
-}
-
-/// Custom behaviour of an object,
-/// defining its interactions and whether it is
-/// able to be moved by the physics engine or not
-#[derive(Debug)]
-pub enum ObjectBehavior {
-    /// The behaviour of an object that can be moved
-    Movable(Box<dyn MovableObject>),
-    /// The behaviour of an object that can never be moved
-    Immovable(Box<dyn ImmovableObject>),
-}
-
-impl Clone for ObjectBehavior {
-    fn clone(&self) -> Self {
-        match self {
-            ObjectBehavior::Movable(object) => ObjectBehavior::Movable(object.clone_box()),
-            ObjectBehavior::Immovable(object) => ObjectBehavior::Immovable(object.clone_box()),
-        }
-    }
-}
-
-impl ObjectBehavior {
-    /// Returns the object's kind.
-    /// This information is arbitrary and is only used
-    /// as a tag for visualizers
-    pub fn kind(&self) -> Kind {
-        match self {
-            ObjectBehavior::Movable(object) => object.kind(),
-            ObjectBehavior::Immovable(object) => object.kind(),
-        }
-    }
-
-    /// Returns if a sensor is attached to the object
-    pub fn sensor(&self) -> Option<Sensor> {
-        match self {
-            ObjectBehavior::Movable(object) => object.sensor(),
-            ObjectBehavior::Immovable(object) => object.sensor(),
-        }
-    }
-}
-
-/// Behaviour of an object that can be moved
-pub trait MovableObject: MovableObjectClone + Debug {
-    /// Returns all actions performed by the object
-    /// in the current simulation tick
-    fn step(&mut self, sensor_collisions: &[ObjectDescription]) -> Option<MovableAction>;
-
-    /// Returns the object's kind.
-    /// This information is arbitrary and is only used
-    /// as a tag for visualizers
-    fn kind(&self) -> Kind;
-
-    /// Returns if a sensor is attached to the object
-    fn sensor(&self) -> Option<Sensor>;
-=======
 /// Behaviour of an object that can never be moved
-pub trait ObjectBehavior: Debug {
+pub trait ObjectBehavior: Debug + ObjectBehaviorClone {
     /// Returns all actions performed by the object
     /// in the current simulation tick
     fn step(
@@ -83,63 +15,34 @@
         own_description: &ObjectDescription,
         sensor_collisions: &[ObjectDescription],
     ) -> Vec<Action>;
->>>>>>> 99f07679
 }
 
 /// Possible actions performed by an [`Object`]
 /// during a simulation step
 ///
-<<<<<<< HEAD
-/// [`MovableObject`]: ./trait.MovableObject.html
-#[derive(Debug, Clone)]
-pub enum MovableAction {
+/// [`Object`]: ./trait.Object.html
+#[derive(Debug)]
+pub enum Action {
     /// Apply the specified force to the object
     ApplyForce(Force),
     /// Create a new object at the specified location
-    Reproduce(Object),
-=======
-/// [`Object`]: ./trait.Object.html
-#[derive(Debug, Clone, Eq, PartialEq)]
-pub enum Action {
-    /// Move the object to the specified Location
-    Move,
-    /// Rotate the object by the specified radians
-    Rotate,
->>>>>>> 99f07679
+    Reproduce(ObjectDescription, Box<dyn ObjectBehavior>),
     /// Destroy the object
     Die,
 }
 
-<<<<<<< HEAD
-/// Behaviour of an object that can never be moved
-pub trait ImmovableObject: ImmovableObjectClone + Debug {
-    /// Returns all actions performed by the object
-    /// in the current simulation tick
-    fn step(&mut self, sensor_collisions: &[ObjectDescription]) -> Option<ImmovableAction>;
-
-    /// Returns the object's kind.
-    /// This information is arbitrary and is only used
-    /// as a tag for visualizers
-    fn kind(&self) -> Kind;
-
-    /// Returns if a sensor is attached to the object
-    fn sensor(&self) -> Option<Sensor>;
-}
-
-/// Possible actions performed by a [`ImmovableObject`]
-/// during a simulation step
-///
-/// [`ImmovableObject`]: ./trait.ImmovableObject.html
-#[derive(Debug, Clone)]
-pub enum ImmovableAction {
-    /// Create a new object at the specified location
-    Reproduce(Object),
-    /// Destroy the object
-    Die,
-}
-
-=======
->>>>>>> 99f07679
+impl Clone for Action {
+    fn clone(&self) -> Action {
+        match self {
+            Action::ApplyForce(force) => Action::ApplyForce(force.clone()),
+            Action::Reproduce(object_description, object_behavior) => {
+                Action::Reproduce(object_description.clone(), object_behavior.clone_box())
+            }
+            Action::Die => Action::Die,
+        }
+    }
+}
+
 /// A sensor that can be attached to an [`Object`],
 /// which will report any collisions to it.
 ///
@@ -283,28 +186,15 @@
 #[derive(Debug, PartialEq, Clone, Default)]
 pub struct Torque(pub f64);
 
-pub trait MovableObjectClone {
-    fn clone_box(&self) -> Box<dyn MovableObject>;
-}
-
-impl<T> MovableObjectClone for T
+pub trait ObjectBehaviorClone {
+    fn clone_box(&self) -> Box<dyn ObjectBehavior>;
+}
+
+impl<T> ObjectBehaviorClone for T
 where
-    T: MovableObject + Clone + 'static,
+    T: ObjectBehavior + Clone + 'static,
 {
-    default fn clone_box(&self) -> Box<dyn MovableObject> {
-        Box::new(self.clone())
-    }
-}
-
-pub trait ImmovableObjectClone {
-    fn clone_box(&self) -> Box<dyn ImmovableObject>;
-}
-
-impl<T> ImmovableObjectClone for T
-where
-    T: ImmovableObject + Clone + 'static,
-{
-    default fn clone_box(&self) -> Box<dyn ImmovableObject> {
+    default fn clone_box(&self) -> Box<dyn ObjectBehavior> {
         Box::new(self.clone())
     }
 }