--- conflicted
+++ resolved
@@ -461,11 +461,6 @@
         world.expect_add_body_and_return(expected_physical_body.clone(), returned_handle);
         world.expect_body_and_return(returned_handle, Some(expected_physical_body));
 
-<<<<<<< HEAD
-        let mut object_behavior = ObjectMock::new();
-        object_behavior.expect_sensor_and_return(None);
-        object_behavior.expect_step_and_return(Vec::new(), None);
-=======
         let expected_object_description = ObjectBuilder::new()
             .location(expected_position.location.x, expected_position.location.y)
             .rotation(expected_position.rotation)
@@ -474,7 +469,6 @@
             .mobility(expected_mobility)
             .build()
             .unwrap();
->>>>>>> 99f07679
 
         let mut object_behavior = ObjectBehaviorMock::new();
         object_behavior.expect_step_and_return(
@@ -520,18 +514,6 @@
             expected_sensor_handle,
             Some(vec![returned_handle]),
         );
-<<<<<<< HEAD
-        object_behavior.expect_sensor_and_return(Some(expected_sensor));
-        let expected_object_description = ObjectDescription {
-            shape: expected_shape.clone(),
-            position: expected_position.clone(),
-            mobility: Mobility::Movable(Velocity { x: 0, y: 0 }),
-            kind: Kind::Organism,
-        };
-        object_behavior.expect_step_and_return(vec![expected_object_description], None);
-        world.expect_body_and_return(returned_handle, Some(expected_physical_body));
-=======
->>>>>>> 99f07679
 
         let expected_object_description = ObjectBuilder::new()
             .location(expected_position.location.x, expected_position.location.y)
@@ -883,16 +865,9 @@
         }
     }
 
-<<<<<<< HEAD
     #[derive(Debug, Default, Clone)]
-    struct ObjectMock {
-        expect_step_and_return: Option<(Vec<ObjectDescription>, Option<MovableAction>)>,
-        expect_sensor_and_return: Option<Option<Sensor>>,
-=======
-    #[derive(Debug, Default)]
     struct ObjectBehaviorMock {
         expect_step_and_return: Option<(ObjectDescription, Vec<ObjectDescription>, Vec<Action>)>,
->>>>>>> 99f07679
 
         step_was_called: RefCell<bool>,
     }
@@ -906,28 +881,19 @@
             &mut self,
             own_description: ObjectDescription,
             sensor_collisions: Vec<ObjectDescription>,
-<<<<<<< HEAD
-            returned_value: Option<MovableAction>,
-=======
             returned_value: Vec<Action>,
->>>>>>> 99f07679
         ) {
             self.expect_step_and_return =
                 Some((own_description, sensor_collisions, returned_value));
         }
     }
 
-<<<<<<< HEAD
-    impl MovableObject for ObjectMock {
-        fn step(&mut self, sensor_collisions: &[ObjectDescription]) -> Option<MovableAction> {
-=======
     impl ObjectBehavior for ObjectBehaviorMock {
         fn step(
             &mut self,
             own_description: &ObjectDescription,
             sensor_collisions: &[ObjectDescription],
         ) -> Vec<Action> {
->>>>>>> 99f07679
             *self.step_was_called.borrow_mut() = true;
             if let Some((
                 ref expected_own_description,
