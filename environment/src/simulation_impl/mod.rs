--- conflicted
+++ resolved
@@ -137,10 +137,14 @@
                 self.add_object(object_description, object_behavior);
                 Ok(())
             }
-<<<<<<< HEAD
             Action::ApplyForce(force) => self
                 .world
                 .apply_force(body_handle, force)
+                .map(|_| ())
+                .ok_or(ActionError::InvalidHandle),
+            Action::Destroy(object_id) => self
+                .world
+                .remove_body(BodyHandle(object_id))
                 .map(|_| ())
                 .ok_or(ActionError::InvalidHandle),
             Action::Die => self
@@ -150,20 +154,6 @@
                 .map(|_| ())
                 .ok_or(ActionError::InvalidHandle),
         }
-=======
-            Action::ApplyForce(force) => {
-                self.world.apply_force(body_handle, force)?;
-            }
-            Action::Destroy(object_id) => {
-                self.world.remove_body(BodyHandle(object_id))?;
-            }
-            Action::Die => {
-                self.world.remove_body(body_handle)?;
-                self.non_physical_object_data.remove(&body_handle)?;
-            }
-        };
-        Some(())
->>>>>>> fcb10e33
     }
 }
 
