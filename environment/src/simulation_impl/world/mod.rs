--- conflicted
+++ resolved
@@ -27,14 +27,9 @@
 use std::fmt;
 use std::sync::{Arc, RwLock};
 
-<<<<<<< HEAD
-type PhysicsType = f64;
-
 const COLLIDER_MARGIN: PhysicsType = 0.04;
 const DEFAULT_OBJECT_DENSITY: PhysicsType = 0.1;
 
-=======
->>>>>>> 543dd738
 pub mod collision_filter;
 pub mod force_applier;
 pub mod rotation_translator;
