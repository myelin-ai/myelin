cargo-features = ["edition"]

[package]
name = "myelin-environment"
version = "0.1.0"
authors = [
    "Jan Nils Ferner <jan@myelin.ch>",
    "Mathias Fischler <mathias@myelin.ch>",
    "Ruben Schmidmeister <ruben@myelin.ch>",
    "Jeremy Stucki <jeremy@myelin.ch>",
]
edition = "2018"

<<<<<<< HEAD
[dependencies]
slab = "0.4"
slablit = { path = "../slablit" }
=======
[dependencies]
>>>>>>> ea201016
<|MERGE_RESOLUTION|>--- conflicted
+++ resolved
@@ -11,10 +11,4 @@
 ]
 edition = "2018"
 
-<<<<<<< HEAD
-[dependencies]
-slab = "0.4"
-slablit = { path = "../slablit" }
-=======
-[dependencies]
->>>>>>> ea201016
+[dependencies]