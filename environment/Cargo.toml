[package]
name = "myelin-environment"
version = "0.1.0"
authors = [
    "Jan Nils Ferner <jan@myelin.ch>",
    "Mathias Fischler <mathias@myelin.ch>",
    "Ruben Schmidmeister <ruben@myelin.ch>",
    "Jeremy Stucki <jeremy@myelin.ch>",
]
edition = "2018"

[dependencies]
nalgebra = "0.16"
ncollide2d = "0.17"
serde = "1.0"
serde_derive = "1.0"
alga = "0.7"
unordered-pair = "0.2"

<<<<<<< HEAD
=======
[dev-dependencies]
nameof = "1.0"
maplit = "1.0"

>>>>>>> b5c9bb94
[dependencies.nphysics2d]
version = "0.9.1"
default-features = false
features = ["use-wasm-bindgen"]

[dev-dependencies]
nameof = "1.0"

[features]
use-mocks = []<|MERGE_RESOLUTION|>--- conflicted
+++ resolved
@@ -17,13 +17,6 @@
 alga = "0.7"
 unordered-pair = "0.2"
 
-<<<<<<< HEAD
-=======
-[dev-dependencies]
-nameof = "1.0"
-maplit = "1.0"
-
->>>>>>> b5c9bb94
 [dependencies.nphysics2d]
 version = "0.9.1"
 default-features = false
@@ -31,6 +24,7 @@
 
 [dev-dependencies]
 nameof = "1.0"
+maplit = "1.0"
 
 [features]
 use-mocks = []