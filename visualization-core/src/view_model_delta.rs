use myelin_environment::object::*;
use myelin_environment::Id;
use std::collections::HashMap;

/// This step's object deltas
<<<<<<< HEAD
#[derive(Debug, PartialEq, Clone, Default, Serialize, Deserialize)]
pub struct ViewModelDelta {
    /// Objects that have been added to the world
    pub created_objects: HashMap<Id, ObjectDescription>,
    /// Deltas of the updated objects in the world
    pub updated_objects: HashMap<Id, ObjectDescriptionDelta>,
    /// Ids of objects that have been removed from the world
    pub deleted_objects: Vec<Id>,
=======
pub type ViewModelDelta = HashMap<Id, ObjectDelta>;

/// Describes what happened to an individual object in this
#[derive(Debug, PartialEq, Clone, Serialize, Deserialize)]
pub enum ObjectDelta {
    /// The object has been added to the world
    Created(ObjectDescription),
    /// At least one property of the object has changed
    Updated(ObjectDescriptionDelta),
    /// The object has been removed from the world
    Deleted,
>>>>>>> 9be63f69
}

/// The delta of a [`ObjectDescription`].
///
/// [`ObjectDescription`]: ../../environment/object/struct.ObjectDescription.html
#[derive(Debug, PartialEq, Clone, Serialize, Deserialize)]
pub struct ObjectDescriptionDelta {
    /// The vertices defining the shape of the object
    /// in relation to its [`position`]
    ///
    /// [`position`]: ./struct.ObjectDescription.html#structfield.location
    pub shape: Option<Polygon>,

    /// The current location of the object
    pub location: Option<Location>,

    /// The current rotation of the object
    pub rotation: Option<Radians>,

    /// The current velocity of the object, defined
    /// as a two dimensional vector relative to the
    /// objects center
    pub mobility: Option<Mobility>,

    /// The object's kind
    pub kind: Option<Kind>,

    /// The object's sensor
    pub sensor: Option<Option<Sensor>>,
}<|MERGE_RESOLUTION|>--- conflicted
+++ resolved
@@ -3,16 +3,6 @@
 use std::collections::HashMap;
 
 /// This step's object deltas
-<<<<<<< HEAD
-#[derive(Debug, PartialEq, Clone, Default, Serialize, Deserialize)]
-pub struct ViewModelDelta {
-    /// Objects that have been added to the world
-    pub created_objects: HashMap<Id, ObjectDescription>,
-    /// Deltas of the updated objects in the world
-    pub updated_objects: HashMap<Id, ObjectDescriptionDelta>,
-    /// Ids of objects that have been removed from the world
-    pub deleted_objects: Vec<Id>,
-=======
 pub type ViewModelDelta = HashMap<Id, ObjectDelta>;
 
 /// Describes what happened to an individual object in this
@@ -24,7 +14,6 @@
     Updated(ObjectDescriptionDelta),
     /// The object has been removed from the world
     Deleted,
->>>>>>> 9be63f69
 }
 
 /// The delta of a [`ObjectDescription`].
