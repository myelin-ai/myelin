[package]
name = "myelin-visualization-core"
description = "Functionality shared by myelin-visualization-client and myelin-visualization-server"
version = "0.1.0"
authors = [
    "Jan Nils Ferner <jan@myelin.ch>",
    "Mathias Fischler <mathias@myelin.ch>",
    "Ruben Schmidmeister <ruben@myelin.ch>",
    "Jeremy Stucki <jeremy@myelin.ch>",
]
edition = "2018"

[dependencies]
<<<<<<< HEAD
myelin-engine = "0.8"
myelin-geometry = "2.2"
=======
myelin-engine = "0.10"
>>>>>>> 8ecd008c
myelin-object-data = { path = "../object-data" }
serde = "1.0"
serde_derive = "1.0"
serde_json = { version = "1.0", optional = true }
bincode = { version = "1.0", optional = true }

[dev-dependencies]
maplit = "1.0"
mockiato = "0.3"

[features]
default = ["use-bincode"]
use-json = ["serde_json"]
use-bincode = ["bincode"]<|MERGE_RESOLUTION|>--- conflicted
+++ resolved
@@ -11,12 +11,7 @@
 edition = "2018"
 
 [dependencies]
-<<<<<<< HEAD
-myelin-engine = "0.8"
-myelin-geometry = "2.2"
-=======
 myelin-engine = "0.10"
->>>>>>> 8ecd008c
 myelin-object-data = { path = "../object-data" }
 serde = "1.0"
 serde_derive = "1.0"
