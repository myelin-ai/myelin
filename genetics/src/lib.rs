--- conflicted
+++ resolved
@@ -1,11 +1,9 @@
 //! Genes, genomes and the mechanisms needed to evolve neural networks from them
 
 #![feature(specialization)]
-<<<<<<< HEAD
+#![feature(box_syntax)]
+
 #![warn(missing_docs, clippy::dbg_macro)]
-=======
-#![feature(box_syntax)]
->>>>>>> 7ff98158
 #![deny(
     rust_2018_idioms,
     future_incompatible,
