//! Trait and implementations for mutating [`Genome`]s.

pub use self::mutation::*;
pub use self::mutation_applier_impl::*;
use crate::genome::Genome;
<<<<<<< HEAD
mod mutation;
mod mutation_generator_impl;
=======
use std::error::Error;

mod mutation;
mod mutation_applier_impl;
>>>>>>> 25e1cb77

/// Generates a random [`Mutation`].
pub trait MutationGenerator {
    /// Picks a variant of [`Mutation`] at random and generates it.
    fn generate_mutation(&self, genome: &Genome) -> Mutation;
}

/// Applies mutations to a [`Genome`].
pub trait MutationApplier {
    /// Applies the given [`Mutation`] to a [`Genome`].
    ///
    /// # Errors
    /// Returns an `Err` when part of the target specification of the [`Mutation`] does not exist in the [`Genome`].
    fn apply_mutation(&self, genome: &mut Genome, mutation: Mutation)
        -> Result<(), Box<dyn Error>>;
}<|MERGE_RESOLUTION|>--- conflicted
+++ resolved
@@ -3,15 +3,10 @@
 pub use self::mutation::*;
 pub use self::mutation_applier_impl::*;
 use crate::genome::Genome;
-<<<<<<< HEAD
-mod mutation;
-mod mutation_generator_impl;
-=======
 use std::error::Error;
 
 mod mutation;
 mod mutation_applier_impl;
->>>>>>> 25e1cb77
 
 /// Generates a random [`Mutation`].
 pub trait MutationGenerator {
