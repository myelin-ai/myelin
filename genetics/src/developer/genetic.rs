use crate::genome::Genome;
use crate::orchestrator_impl::{NeuralNetworkConfigurator, NeuralNetworkDeveloper};
use crate::NeuralNetworkDevelopmentConfiguration;

/// Bootstraps the neural network based on the genome
#[derive(Debug, Clone)]
pub struct GeneticNeuralNetworkDeveloper {
    development_configuration: NeuralNetworkDevelopmentConfiguration,
    genome: Genome,
}

impl GeneticNeuralNetworkDeveloper {
    /// Creates a new [`GeneticNeuralNetworkDeveloper`].
    ///
    /// [`GeneticNeuralNetworkDeveloper`]: ./struct.GeneticNeuralNetworkDeveloper.html
    pub fn new(
        development_configuration: NeuralNetworkDevelopmentConfiguration,
        genome: Genome,
    ) -> Self {
        Self {
            development_configuration,
            genome,
        }
    }
}

impl NeuralNetworkDeveloper for GeneticNeuralNetworkDeveloper {
    fn develop_neural_network(self: Box<Self>, _configurator: &mut dyn NeuralNetworkConfigurator) {
        unimplemented!()
    }
}

#[cfg(test)]
mod tests {
    use super::*;
    use crate::genome::{
        ClusterGene, ClusterGeneIndex, Connection as ConnectionDefinition, HoxGene, HoxPlacement,
        Neuron, NeuronClusterLocalIndex,
    };
    use crate::orchestrator_impl::NeuralNetworkConfiguratorMock;
    use myelin_neural_network::Handle;
    use std::num::NonZeroUsize;

    #[test]
    fn creates_standalone_cluster_properly() {
<<<<<<< HEAD
        let genome = genome_stub();
        let genome = add_cluster_zero_to_genome(genome);
        let genome = add_initial_hox_gene_to_genome(genome);
        let config = test_config();
=======
        let mut genome = genome_stub();
        genome = add_first_cluster_to_genome(genome);
        genome = add_initial_hox_gene_to_genome(genome);
        let config = config_stub();
>>>>>>> 5600ef78

        let developer = box GeneticNeuralNetworkDeveloper::new(config, genome);
        let mut configurator = NeuralNetworkConfiguratorMock::new();

        configurator.expect_push_neuron().returns(Handle(1));
        configurator.expect_push_neuron().returns(Handle(2));
        configurator.expect_push_neuron().returns(Handle(3));
        configurator.expect_push_neuron().returns(Handle(4));
        configurator.expect_push_neuron_calls_in_order();

        developer.develop_neural_network(&mut configurator);
    }

    fn config_stub() -> NeuralNetworkDevelopmentConfiguration {
        NeuralNetworkDevelopmentConfiguration {
            parent_genomes: (Genome::default(), Genome::default()),
            input_neuron_count: NonZeroUsize::new(1).unwrap(),
            output_neuron_count: NonZeroUsize::new(1).unwrap(),
        }
    }

    fn genome_stub() -> Genome {
        Genome::default()
    }

    fn add_first_cluster_to_genome(mut genome: Genome) -> Genome {
        genome.cluster_genes.insert(
            0,
            ClusterGene {
                neurons: vec![Neuron {}, Neuron {}, Neuron {}, Neuron {}],
                connections: vec![
                    ConnectionDefinition {
                        from: NeuronClusterLocalIndex(0),
                        to: NeuronClusterLocalIndex(1),
                        weight: 0.5,
                    },
                    ConnectionDefinition {
                        from: NeuronClusterLocalIndex(0),
                        to: NeuronClusterLocalIndex(2),
                        weight: 0.7,
                    },
                    ConnectionDefinition {
                        from: NeuronClusterLocalIndex(0),
                        to: NeuronClusterLocalIndex(3),
                        weight: 0.2,
                    },
                    ConnectionDefinition {
                        from: NeuronClusterLocalIndex(3),
                        to: NeuronClusterLocalIndex(1),
                        weight: 0.3,
                    },
                ],
                placement_neuron: NeuronClusterLocalIndex(1),
            },
        );

        genome
    }

    fn _add_second_cluster_to_genome(mut genome: Genome) -> Genome {
        genome.cluster_genes.insert(
            1,
            ClusterGene {
                neurons: vec![Neuron {}, Neuron {}, Neuron {}],
                connections: vec![
                    ConnectionDefinition {
                        from: NeuronClusterLocalIndex(0),
                        to: NeuronClusterLocalIndex(2),
                        weight: 0.4,
                    },
                    ConnectionDefinition {
                        from: NeuronClusterLocalIndex(1),
                        to: NeuronClusterLocalIndex(2),
                        weight: 0.6,
                    },
                    ConnectionDefinition {
                        from: NeuronClusterLocalIndex(2),
                        to: NeuronClusterLocalIndex(0),
                        weight: 0.45,
                    },
                    ConnectionDefinition {
                        from: NeuronClusterLocalIndex(2),
                        to: NeuronClusterLocalIndex(1),
                        weight: 0.82,
                    },
                ],
                placement_neuron: NeuronClusterLocalIndex(0),
            },
        );

        genome
    }

    fn add_initial_hox_gene_to_genome(mut genome: Genome) -> Genome {
        genome.hox_genes.insert(
            0,
            HoxGene {
                placement: HoxPlacement::Standalone,
                cluster_index: ClusterGeneIndex(0),
                disabled_connections: vec![],
            },
        );

        genome
    }

}<|MERGE_RESOLUTION|>--- conflicted
+++ resolved
@@ -43,17 +43,10 @@
 
     #[test]
     fn creates_standalone_cluster_properly() {
-<<<<<<< HEAD
         let genome = genome_stub();
-        let genome = add_cluster_zero_to_genome(genome);
+        let genome = add_first_cluster_to_genome(genome);
         let genome = add_initial_hox_gene_to_genome(genome);
-        let config = test_config();
-=======
-        let mut genome = genome_stub();
-        genome = add_first_cluster_to_genome(genome);
-        genome = add_initial_hox_gene_to_genome(genome);
         let config = config_stub();
->>>>>>> 5600ef78
 
         let developer = box GeneticNeuralNetworkDeveloper::new(config, genome);
         let mut configurator = NeuralNetworkConfiguratorMock::new();
