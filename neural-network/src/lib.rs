--- conflicted
+++ resolved
@@ -1,12 +1,9 @@
 //! Neural networks and their components
 
 #![feature(specialization)]
-<<<<<<< HEAD
+#![feature(box_syntax)]
 
 #![warn(missing_docs, clippy::dbg_macro)]
-=======
-#![feature(box_syntax)]
->>>>>>> 7ff98158
 #![deny(
     rust_2018_idioms,
     future_incompatible,
