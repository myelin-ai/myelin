use super::Random;
use super::Shuffler;
use paste;
use rand::rngs::ThreadRng;
use rand::seq::SliceRandom;
use rand::{thread_rng, Rng};
use std::cell::RefCell;
use wonderbox::autoresolvable;

/// Random number generator implementation that uses the `rand` crate
#[derive(Debug, Clone)]
pub struct RandomImpl {
    rng: RefCell<ThreadRng>,
}

#[autoresolvable]
impl RandomImpl {
    /// Constructs a new [`RandomImpl`] by seeding a new threaded rng source
    pub fn new() -> Self {
        Self {
            rng: RefCell::new(thread_rng()),
        }
    }
}

impl Default for RandomImpl {
    fn default() -> Self {
        Self::new()
    }
}

macro_rules! generate_random_in_range_implementations {
    ($($type:ty),+) => {
        $(
            paste::item! {
                fn [<$type _in_range>](&self, min: $type, max: $type) -> $type {
                    self.rng.borrow_mut().gen_range(min, max)
                }
            }
        )+
    };
}

impl Random for RandomImpl {
    fn flip_coin(&self) -> bool {
        self.rng.borrow_mut().gen()
    }

    fn flip_coin_with_probability(&self, probability: f64) -> bool {
        if probability < 0.0 || probability > 1.0 {
            panic!(
                "Expected probability to be in range [0.0; 1.0] but got {}",
                probability
            );
        }

        self.rng.borrow_mut().gen_bool(probability)
    }

<<<<<<< HEAD
    fn random_number_in_range(&self, min: i32, max: i32) -> i32 {
        self.rng.borrow_mut().gen_range(min, max)
    }

    fn random_float_in_range(&self, min: f64, max: f64) -> f64 {
        self.rng.borrow_mut().gen_range(min, max)
    }

    fn random_usize_in_range(&self, min: usize, max: usize) -> usize {
        self.rng.borrow_mut().gen_range(min, max)
    }
=======
    generate_random_in_range_implementations!(i32, f64);
>>>>>>> 83d33875
}

impl<T> Shuffler<T> for RandomImpl {
    fn shuffle(&self, mut values: Vec<T>) -> Vec<T> {
        values.shuffle(&mut *self.rng.borrow_mut());
        values
    }
}

#[cfg(test)]
mod tests {
    use super::*;

    #[test]
    fn flips_true_on_100_percent_chance() {
        let random = RandomImpl::new();
        let coin_flip_result = random.flip_coin_with_probability(1.0);
        assert!(coin_flip_result);
    }

    #[test]
    fn flips_false_on_0_percent_chance() {
        let random = RandomImpl::new();
        let coin_flip_result = random.flip_coin_with_probability(0.0);
        assert!(!coin_flip_result);
    }

    #[test]
    fn does_not_panic_on_valid_range() {
        let random = RandomImpl::new();
        random.flip_coin_with_probability(0.5);
    }

    #[should_panic]
    #[test]
    fn panics_on_negative_probability() {
        let random = RandomImpl::new();
        random.flip_coin_with_probability(-1.0);
    }

    #[should_panic]
    #[test]
    fn panics_too_high_probability() {
        let random = RandomImpl::new();
        random.flip_coin_with_probability(1.1);
    }

    #[should_panic]
    #[test]
    fn panics_when_min_is_higher_than_max() {
        let random = RandomImpl::default();
        random.i32_in_range(1, 0);
    }

    #[should_panic]
    #[test]
    fn panics_when_min_is_max() {
        let random = RandomImpl::default();
        const ONLY_BOUND: i32 = 1;
        random.i32_in_range(ONLY_BOUND, ONLY_BOUND);
    }

    #[test]
    fn returned_number_is_in_range() {
        let random = RandomImpl::default();
        const MIN: i32 = -1;
        const MAX: i32 = 3;

        let number = random.i32_in_range(MIN, MAX);
        assert!(number >= MIN && number < MAX);
    }

    #[test]
    fn returns_only_possibility() {
        let random = RandomImpl::default();
        const MIN: i32 = 1;
        const MAX: i32 = 2;

        let number = random.i32_in_range(MIN, MAX);
        assert_eq!(1, number);
    }

    #[should_panic]
    #[test]
    fn panics_when_float_min_is_higher_than_max() {
        let random = RandomImpl::default();
        random.f64_in_range(1.0, 0.0);
    }

    #[should_panic]
    #[test]
    fn panics_when_float_min_is_max() {
        let random = RandomImpl::default();
        const ONLY_BOUND: f64 = 1.0;
        random.f64_in_range(ONLY_BOUND, ONLY_BOUND);
    }

    #[test]
    fn returned_float_is_in_range() {
        let random = RandomImpl::default();
        const MIN: f64 = -1.0;
        const MAX: f64 = 3.0;

        let number = random.f64_in_range(MIN, MAX);
        assert!(number >= MIN && number < MAX);
    }

    #[should_panic]
    #[test]
    fn panics_when_usize_min_is_higher_than_max() {
        let random = RandomImpl::default();
        random.random_usize_in_range(1, 0);
    }

    #[should_panic]
    #[test]
    fn panics_when_usize_min_is_max() {
        let random = RandomImpl::default();
        const ONLY_BOUND: usize = 1;
        random.random_usize_in_range(ONLY_BOUND, ONLY_BOUND);
    }

    #[test]
    fn returned_usize_is_in_range() {
        let random = RandomImpl::default();
        const MIN: usize = 1;
        const MAX: usize = 3;

        let number = random.random_usize_in_range(MIN, MAX);
        assert!(number >= MIN && number < MAX);
    }

    #[test]
    fn shuffled_vector_has_the_same_length() {
        let random = RandomImpl::default();
        let values = vec![10, 20, 30];
        let shuffled_values = random.shuffle(values.clone());
        assert_eq!(values.len(), shuffled_values.len());
    }

    #[test]
    fn shuffled_vector_contains_the_same_elements() {
        let random = RandomImpl::default();
        let values = vec![10, 20, 30];
        let shuffled_values = random.shuffle(values.clone());

        for element in values {
            assert!(shuffled_values.contains(&element));
        }
    }

    #[test]
    fn empty_vector_can_be_shuffled() {
        let random = RandomImpl::default();
        let empty_vector: Vec<()> = Vec::default();
        let shuffled_vector = random.shuffle(empty_vector);
        assert!(shuffled_vector.is_empty());
    }
}<|MERGE_RESOLUTION|>--- conflicted
+++ resolved
@@ -57,21 +57,7 @@
         self.rng.borrow_mut().gen_bool(probability)
     }
 
-<<<<<<< HEAD
-    fn random_number_in_range(&self, min: i32, max: i32) -> i32 {
-        self.rng.borrow_mut().gen_range(min, max)
-    }
-
-    fn random_float_in_range(&self, min: f64, max: f64) -> f64 {
-        self.rng.borrow_mut().gen_range(min, max)
-    }
-
-    fn random_usize_in_range(&self, min: usize, max: usize) -> usize {
-        self.rng.borrow_mut().gen_range(min, max)
-    }
-=======
-    generate_random_in_range_implementations!(i32, f64);
->>>>>>> 83d33875
+    generate_random_in_range_implementations!(i32, f64, usize);
 }
 
 impl<T> Shuffler<T> for RandomImpl {
