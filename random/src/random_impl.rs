use super::Random;
use super::Shuffler;
use rand::rngs::ThreadRng;
use rand::seq::SliceRandom;
use rand::{thread_rng, Rng};
use std::cell::RefCell;

/// Random number generator implementation that uses the `rand` crate
#[derive(Debug, Clone)]
pub struct RandomImpl {
    rng: RefCell<ThreadRng>,
}

impl RandomImpl {
    /// Constructs a new [`RandomImpl`] by seeding a new threaded rng source
    pub fn new() -> Self {
        Self {
            rng: RefCell::new(thread_rng()),
        }
    }
}

impl Default for RandomImpl {
    fn default() -> Self {
        Self::new()
    }
}

impl Random for RandomImpl {
    fn flip_coin(&self) -> bool {
        self.rng.borrow_mut().gen()
    }

    fn flip_coin_with_probability(&self, probability: f64) -> bool {
        if probability < 0.0 || probability > 1.0 {
            panic!(
                "Expected probability to be in range [0.0; 1.0] but got {}",
                probability
            );
        }

        self.rng.borrow_mut().gen_bool(probability)
    }

    fn random_number_in_range(&self, min: i32, max: i32) -> i32 {
        self.rng.borrow_mut().gen_range(min, max)
    }

    fn random_float_in_range(&self, min: f64, max: f64) -> f64 {
        self.rng.borrow_mut().gen_range(min, max)
    }

    fn random_usize_in_range(&self, min: usize, max: usize) -> usize {
        self.rng.borrow_mut().gen_range(min, max)
    }
}

impl<T> Shuffler<T> for RandomImpl {
    fn shuffle(&self, mut values: Vec<T>) -> Vec<T> {
        values.shuffle(&mut *self.rng.borrow_mut());
        values
    }
}

#[cfg(test)]
mod tests {
    use super::*;

    #[test]
    fn flips_true_on_100_percent_chance() {
        let random = RandomImpl::new();
        let coin_flip_result = random.flip_coin_with_probability(1.0);
        assert!(coin_flip_result);
    }

    #[test]
    fn flips_false_on_0_percent_chance() {
        let random = RandomImpl::new();
        let coin_flip_result = random.flip_coin_with_probability(0.0);
        assert!(!coin_flip_result);
    }

    #[test]
    fn does_not_panic_on_valid_range() {
        let random = RandomImpl::new();
        random.flip_coin_with_probability(0.5);
    }

    #[should_panic]
    #[test]
    fn panics_on_negative_probability() {
        let random = RandomImpl::new();
        random.flip_coin_with_probability(-1.0);
    }

    #[should_panic]
    #[test]
    fn panics_too_high_probability() {
        let random = RandomImpl::new();
        random.flip_coin_with_probability(1.1);
    }

    #[should_panic]
    #[test]
    fn panics_when_min_is_higher_than_max() {
        let random = RandomImpl::default();
        random.random_number_in_range(1, 0);
    }

    #[should_panic]
    #[test]
    fn panics_when_min_is_max() {
        let random = RandomImpl::default();
        const ONLY_BOUND: i32 = 1;
        random.random_number_in_range(ONLY_BOUND, ONLY_BOUND);
    }

    #[test]
    fn returned_number_is_in_range() {
        let random = RandomImpl::default();
        const MIN: i32 = -1;
        const MAX: i32 = 3;

        let number = random.random_number_in_range(MIN, MAX);
        assert!(number >= MIN && number < MAX);
    }

    #[test]
    fn returns_only_possibility() {
        let random = RandomImpl::default();
        const MIN: i32 = 1;
        const MAX: i32 = 2;

        let number = random.random_number_in_range(MIN, MAX);
        assert_eq!(1, number);
    }

    #[should_panic]
    #[test]
    fn panics_when_float_min_is_higher_than_max() {
        let random = RandomImpl::default();
        random.random_float_in_range(1.0, 0.0);
    }

    #[should_panic]
    #[test]
    fn panics_when_float_min_is_max() {
        let random = RandomImpl::default();
        const ONLY_BOUND: f64 = 1.0;
        random.random_float_in_range(ONLY_BOUND, ONLY_BOUND);
    }

    #[test]
    fn returned_float_is_in_range() {
        let random = RandomImpl::default();
        const MIN: f64 = -1.0;
        const MAX: f64 = 3.0;

        let number = random.random_float_in_range(MIN, MAX);
        assert!(number >= MIN && number < MAX);
    }

<<<<<<< HEAD
    #[should_panic]
    #[test]
    fn panics_when_usize_min_is_higher_than_max() {
        let random = RandomImpl::default();
        random.random_usize_in_range(1, 0);
    }

    #[should_panic]
    #[test]
    fn panics_when_usize_min_is_max() {
        let random = RandomImpl::default();
        const ONLY_BOUND: usize = 1;
        random.random_usize_in_range(ONLY_BOUND, ONLY_BOUND);
    }

    #[test]
    fn returned_usize_is_in_range() {
        let random = RandomImpl::default();
        const MIN: usize = 1;
        const MAX: usize = 3;

        let number = random.random_usize_in_range(MIN, MAX);
        assert!(number >= MIN && number < MAX);
=======
    #[test]
    fn shuffled_vector_has_the_same_length() {
        let random = RandomImpl::default();
        let values = vec![10, 20, 30];
        let shuffled_values = random.shuffle(values.clone());
        assert_eq!(values.len(), shuffled_values.len());
    }

    #[test]
    fn shuffled_vector_contains_the_same_elements() {
        let random = RandomImpl::default();
        let values = vec![10, 20, 30];
        let shuffled_values = random.shuffle(values.clone());

        for element in values {
            assert!(shuffled_values.contains(&element));
        }
    }

    #[test]
    fn empty_vector_can_be_shuffled() {
        let random = RandomImpl::default();
        let empty_vector: Vec<()> = Vec::default();
        let shuffled_vector = random.shuffle(empty_vector);
        assert!(shuffled_vector.is_empty());
>>>>>>> 3f5ddeb3
    }
}<|MERGE_RESOLUTION|>--- conflicted
+++ resolved
@@ -160,7 +160,6 @@
         assert!(number >= MIN && number < MAX);
     }
 
-<<<<<<< HEAD
     #[should_panic]
     #[test]
     fn panics_when_usize_min_is_higher_than_max() {
@@ -184,7 +183,8 @@
 
         let number = random.random_usize_in_range(MIN, MAX);
         assert!(number >= MIN && number < MAX);
-=======
+    }
+
     #[test]
     fn shuffled_vector_has_the_same_length() {
         let random = RandomImpl::default();
@@ -210,6 +210,5 @@
         let empty_vector: Vec<()> = Vec::default();
         let shuffled_vector = random.shuffle(empty_vector);
         assert!(shuffled_vector.is_empty());
->>>>>>> 3f5ddeb3
     }
 }