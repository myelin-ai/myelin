//! Implementation of the behaviours and interactions between
//! objects that can be placed in a simulation

<<<<<<< HEAD
#![feature(tool_lints, specialization)]
=======
>>>>>>> 49c570df
#![deny(
    rust_2018_idioms,
    missing_debug_implementations,
    clippy::missing_doc,
    clippy::doc_markdown
)]

// Not named "static" because that would be a keyword
mod static_behavior;
pub use self::static_behavior::Static;

pub mod stochastic_spreading;<|MERGE_RESOLUTION|>--- conflicted
+++ resolved
@@ -1,10 +1,7 @@
 //! Implementation of the behaviours and interactions between
 //! objects that can be placed in a simulation
 
-<<<<<<< HEAD
-#![feature(tool_lints, specialization)]
-=======
->>>>>>> 49c570df
+#![feature(specialization)]
 #![deny(
     rust_2018_idioms,
     missing_debug_implementations,
