//! Types relating to a behavior that reproduces at random intervals

use myelin_environment::object::*;
use myelin_geometry::*;
use std::fmt;

mod random_chance_checker_impl;
pub use self::random_chance_checker_impl::RandomChanceCheckerImpl;

/// An [`ObjectBehavior`] that spreads itself in random intervals.
/// The spreading has a chance to occur in every step
/// if there is space available in an area around it
#[derive(Debug)]
pub struct StochasticSpreading {
    random_chance_checker: Box<dyn RandomChanceChecker>,
    spreading_probability: f64,
}

impl Clone for StochasticSpreading {
    fn clone(&self) -> StochasticSpreading {
        Self {
            random_chance_checker: self.random_chance_checker.clone_box(),
            spreading_probability: self.spreading_probability,
        }
    }
}

impl StochasticSpreading {
    /// Returns a plant that has a probability of `spreading_probability`
    /// `spreading_sensor` is the area around the object, in which it will try to
    /// find a vacant spot to spread.
    pub fn new(
        spreading_probability: f64,
        random_chance_checker: Box<dyn RandomChanceChecker>,
    ) -> Self {
        Self {
            spreading_probability,
            random_chance_checker,
        }
    }

    fn should_spread(&mut self) -> bool {
        self.random_chance_checker
            .flip_coin_with_probability(self.spreading_probability)
    }

    fn spread(
        &mut self,
        own_description: &ObjectDescription,
        environment: &dyn ObjectEnvironment,
    ) -> Option<Action> {
        let possible_spreading_locations =
            calculate_possible_spreading_locations(&own_description.shape);

        let first_try_index = self
            .random_chance_checker
            .random_number_in_range(0, possible_spreading_locations.len() as i32)
            as usize;

        // Take an iterator over the possible locations, starting at a random index
        let spreading_location = possible_spreading_locations
            .iter()
            .cycle()
            .skip(first_try_index)
            .take(possible_spreading_locations.len())
            .map(|&point| own_description.location + point)
            .find(|&location| can_spread_at_location(&own_description, location, environment));
        if let Some(spreading_location) = spreading_location {
            let object_description = ObjectBuilder::from(own_description.clone())
                .location(spreading_location.x, spreading_location.y)
                .build()
                .unwrap();
            let object_behavior = Box::new(self.clone());
            Some(Action::Reproduce(object_description, object_behavior))
        } else {
            None
        }
    }
}

/// Draws a bounding box around the polygon and returns the 8 adjacend positions
/// to the box, factoring in some padding:
///```other
///  Upper Left | Upper Middle | Upper Right
/// -----------------------------------------
/// Middle Left |    Polygon   | Middle Right
/// -----------------------------------------
///  Lower Left | Lower Middle | Lower Right
/// ```
fn calculate_possible_spreading_locations(polygon: &Polygon) -> Vec<Point> {
    let Aabb {
        upper_left: Point { x: min_x, y: min_y },
        lower_right: Point { x: max_x, y: max_y },
    } = polygon.aabb();

    /// Arbitrary number in meters representing the space
    /// between the spread objects
    const PADDING: f64 = 1.0;

    let width = max_x - min_x + PADDING;
    let height = max_y - min_y + PADDING;

    vec![
        Point {
            x: -width,
            y: -height,
        },
        Point { x: 0.0, y: -height },
        Point {
            x: width,
            y: -height,
        },
        Point { x: width, y: 0.0 },
        Point {
            x: width,
            y: height,
        },
        Point { x: 0.0, y: height },
        Point {
            x: -width,
            y: height,
        },
        Point { x: -width, y: 0.0 },
    ]
}

fn can_spread_at_location(
    own_description: &ObjectDescription,
    location: Point,
    environment: &dyn ObjectEnvironment,
) -> bool {
    let target_area = own_description
        .shape
        .translate(location)
        .rotate_around_point(own_description.rotation, own_description.location)
        .aabb();

    let objects_in_area = environment.find_objects_in_area(target_area);

    objects_in_area.is_empty()
}

impl ObjectBehavior for StochasticSpreading {
    fn step(
        &mut self,
        own_description: &ObjectDescription,
        environment: &dyn ObjectEnvironment,
    ) -> Option<Action> {
        if self.should_spread() {
            self.spread(own_description, environment)
        } else {
            None
        }
    }
}

/// Dedicated random number generator
pub trait RandomChanceChecker: fmt::Debug + RandomChanceCheckerClone {
    /// Returns a random boolean with a given probability of returning true.
    /// The probability is defined in the range `[0.0; 1.0]` where `0.0` means
    /// always return `false` and `1.0` means always return `true`.
    /// # Errors
    /// Is allowed to panic if `probability` is outside the range [0.0; 1.0]
    fn flip_coin_with_probability(&mut self, probability: f64) -> bool;

    /// Returns a random element from the specified range [min; max)
    fn random_number_in_range(&mut self, min: i32, max: i32) -> i32;
}

/// Supertrait used to make sure that all implementors
/// of [`RandomChanceChecker`] are [`Clone`]. You don't need
/// to care about this type.
///
/// [`ObjectBehavior`]: ./trait.RandomChanceChecker.html
/// [`Clone`]: https://doc.rust-lang.org/nightly/std/clone/trait.Clone.html
#[doc(hidden)]
pub trait RandomChanceCheckerClone {
    fn clone_box(&self) -> Box<dyn RandomChanceChecker>;
}

impl<T> RandomChanceCheckerClone for T
where
    T: RandomChanceChecker + Clone + 'static,
{
    default fn clone_box(&self) -> Box<dyn RandomChanceChecker> {
        Box::new(self.clone())
    }
}

///
/// ```other
/// ┼─────────────────────────────────────────────────── x
/// |        Padding: 1       Width: 10
/// |           ←→           ←―――――――→
/// │  ┌───────┐  ┌───────┐  ┌───────┐  ↑
/// │  │ x: 39 │  │ x: 50 │  │ x: 61 │  | Height: 10
/// │  │ y: 39 │  │ y: 39 │  │ y: 39 │  │
/// │  └───────┘  └───────┘  └───────┘  ↓
/// │  ┌───────┐  ┌───────┐  ┌───────┐
/// │  │ x: 39 │  │ x: 50 │  │ x: 61 │
/// │  │ y: 50 │  │ y: 50 │  │ y: 50 │
/// │  └───────┘  └───────┘  └───────┘
/// │  ┌───────┐  ┌───────┐  ┌───────┐
/// │  │ x: 39 │  │ x: 50 │  │ x: 61 │
/// │  │ y: 61 │  │ y: 61 │  │ y: 61 │
/// │  └───────┘  └───────┘  └───────┘
/// y
/// ```
#[cfg(test)]
mod tests {
    use super::*;
    use myelin_environment::object::ObjectEnvironmentMock;
    use std::cell::RefCell;
    use std::collections::HashMap;
    use std::thread::panicking;

    const SPREADING_CHANGE: f64 = 1.0 / (60.0 * 30.0);
    const EXPECTED_PADDING: f64 = 1.0;

    #[test]
    fn does_nothing_when_chance_is_not_hit() {
        let mut random_chance_checker = RandomChanceCheckerMock::default();
        random_chance_checker.expect_flip_coin_with_probability_and_return(SPREADING_CHANGE, false);
        let mut object =
            StochasticSpreading::new(SPREADING_CHANGE, Box::new(random_chance_checker));
        let own_description = object_description_at_location(50.0, 50.0);
        let action = object.step(&own_description, &ObjectEnvironmentMock::new());
        assert!(action.is_none());
    }

    #[test]
    fn spreads_when_chance_is_hit() {
        let mut random_chance_checker = RandomChanceCheckerMock::default();
        random_chance_checker.expect_flip_coin_with_probability_and_return(SPREADING_CHANGE, true);
        random_chance_checker.expect_random_number_in_range_and_return(0, 8, 0);
        let mut object =
            StochasticSpreading::new(SPREADING_CHANGE, Box::new(random_chance_checker));
        let own_description = object_description_at_location(50.0, 50.0);
        let mut environment = ObjectEnvironmentMock::new();
        environment
            .expect_find_objects_in_area(Aabb::new((34.0, 34.0), (44.0, 44.0)), HashMap::new());
        let action = object.step(&own_description, &environment);
        match action {
            Some(Action::Reproduce(object_description, _)) => {
                let expected_object_description = object_description_at_location(
                    40.0 - EXPECTED_PADDING,
                    40.0 - EXPECTED_PADDING,
                );
                assert_eq!(expected_object_description, object_description);
            }
            action => panic!("Expected Action::Reproduce, got {:#?}", action),
        }
    }

    #[test]
    fn does_not_spread_when_surrounded() {
        let mut random_chance_checker = RandomChanceCheckerMock::default();
        random_chance_checker.expect_flip_coin_with_probability_and_return(SPREADING_CHANGE, true);
        random_chance_checker.expect_random_number_in_range_and_return(0, 8, 0);

        let mut object =
            StochasticSpreading::new(SPREADING_CHANGE, Box::new(random_chance_checker));
        let own_description = object_description_at_location(50.0, 50.0);

<<<<<<< HEAD
        let mut environment = ObjectEnvironmentMock::new();
        environment.expect_find_objects_in_area(
            Aabb::new((34.0, 34.0), (44.0, 44.0)),
            hashmap!{
                0 => object_description_at_location(39.0, 39.0),
            },
        );
        environment.expect_find_objects_in_area(
            Aabb::new((45.0, 34.0), (55.0, 44.0)),
            hashmap!{
                1 => object_description_at_location(50.0, 39.0)
            },
        );
        environment.expect_find_objects_in_area(
            Aabb::new((56.0, 34.0), (66.0, 44.0)),
            hashmap!{
               2 => object_description_at_location(60.0, 39.0),
            },
        );
        environment.expect_find_objects_in_area(
            Aabb::new((56.0, 45.0), (66.0, 55.0)),
            hashmap!{
               3 => object_description_at_location(61.0, 50.0),
            },
        );
        environment.expect_find_objects_in_area(
            Aabb::new((56.0, 56.0), (66.0, 66.0)),
            hashmap!{
               4 => object_description_at_location(61.0, 61.0),
            },
        );
        environment.expect_find_objects_in_area(
            Aabb::new((45.0, 56.0), (55.0, 66.0)),
            hashmap!{
               5 => object_description_at_location(50.0, 61.0),
            },
        );
        environment.expect_find_objects_in_area(
            Aabb::new((34.0, 56.0), (44.0, 66.0)),
            hashmap!{
               6 => object_description_at_location(39.0, 61.0),
            },
        );
        environment.expect_find_objects_in_area(
            Aabb::new((34.0, 45.0), (44.0, 55.0)),
            hashmap!{
               7 => object_description_at_location(39.0, 50.0),
            },
        );

        let action = object.step(&own_description, &environment);
=======
        let collisions = hashmap! {
            0 => object_description_at_location(40.0, 40.0),
            1 => object_description_at_location(50.0, 40.0),
            2 => object_description_at_location(60.0, 40.0),
            3 => object_description_at_location(60.0, 50.0),
            4 => object_description_at_location(60.0, 60.0),
            5 => object_description_at_location(50.0, 60.0),
            6 => object_description_at_location(40.0, 60.0),
            7 => object_description_at_location(40.0, 50.0),
        };

        let action = object.step(&own_description, &collisions);
>>>>>>> 82b80542
        assert!(action.is_none());
    }

    #[test]
    fn spreads_on_first_available_space_clockwise() {
        let mut random_chance_checker = RandomChanceCheckerMock::default();
        random_chance_checker.expect_flip_coin_with_probability_and_return(SPREADING_CHANGE, true);
        random_chance_checker.expect_random_number_in_range_and_return(0, 8, 0);

        let mut object =
            StochasticSpreading::new(SPREADING_CHANGE, Box::new(random_chance_checker));
        let own_description = object_description_at_location(50.0, 50.0);

<<<<<<< HEAD
        let mut environment = ObjectEnvironmentMock::new();
        environment.expect_find_objects_in_area(
            Aabb::new((34.0, 34.0), (44.0, 44.0)),
            hashmap!{
                0 => object_description_at_location(39.0, 39.0),
            },
        );
        environment.expect_find_objects_in_area(
            Aabb::new((45.0, 34.0), (55.0, 44.0)),
            hashmap!{
                1 => object_description_at_location(50.0, 39.0)
            },
        );
        environment.expect_find_objects_in_area(
            Aabb::new((56.0, 34.0), (66.0, 44.0)),
            hashmap!{
               2 => object_description_at_location(60.0, 39.0),
            },
        );

        environment
            .expect_find_objects_in_area(Aabb::new((56.0, 45.0), (66.0, 55.0)), HashMap::new());

        let action = object.step(&own_description, &environment);
=======
        let collisions = hashmap! {
            0 => object_description_at_location(40.0, 40.0),
            1 => object_description_at_location(50.0, 40.0),
            2 => object_description_at_location(60.0, 40.0),
            3 => object_description_at_location(60.0, 60.0),
            4 => object_description_at_location(50.0, 60.0),
            5 => object_description_at_location(40.0, 60.0),
            6 => object_description_at_location(40.0, 50.0),
        };

        let action = object.step(&own_description, &collisions);
>>>>>>> 82b80542
        match action {
            Some(Action::Reproduce(object_description, _)) => {
                let expected_object_description =
                    object_description_at_location(60.0 + EXPECTED_PADDING, 50.0);
                assert_eq!(expected_object_description, object_description);
            }
            action => panic!("Expected Action::Reproduce, got {:#?}", action),
        }
    }

    #[test]
    fn can_spread_in_vertically() {
        let mut random_chance_checker = RandomChanceCheckerMock::default();
        random_chance_checker.expect_flip_coin_with_probability_and_return(SPREADING_CHANGE, true);
        random_chance_checker.expect_random_number_in_range_and_return(0, 8, 1);
        let mut object =
            StochasticSpreading::new(SPREADING_CHANGE, Box::new(random_chance_checker));
        let own_description = object_description_at_location(50.0, 50.0);

        let mut environment = ObjectEnvironmentMock::new();
        environment.expect_find_objects_in_area(
            Aabb::new((34.0, 34.0), (44.0, 44.0)),
            hashmap!{
                0 => object_description_at_location(39.0, 39.0),
            },
        );
        environment.expect_find_objects_in_area(
            Aabb::new((45.0, 34.0), (55.0, 44.0)),
            hashmap!{
                1 => object_description_at_location(50.0, 39.0)
            },
        );
        environment.expect_find_objects_in_area(
            Aabb::new((56.0, 34.0), (66.0, 44.0)),
            hashmap!{
               2 => object_description_at_location(60.0, 39.0),
            },
        );
        environment.expect_find_objects_in_area(
            Aabb::new((56.0, 45.0), (66.0, 55.0)),
            hashmap!{
               3 => object_description_at_location(61.0, 50.0),
            },
        );
        environment.expect_find_objects_in_area(
            Aabb::new((56.0, 56.0), (66.0, 66.0)),
            hashmap!{
               4 => object_description_at_location(61.0, 61.0),
            },
        );
        environment
            .expect_find_objects_in_area(Aabb::new((45.0, 56.0), (55.0, 66.0)), HashMap::new());

        let action = object.step(&own_description, &environment);
        match action {
            Some(Action::Reproduce(object_description, _)) => {
                let expected_object_description =
                    object_description_at_location(50.0, 60.0 + EXPECTED_PADDING);
                assert_eq!(expected_object_description, object_description);
            }
            action => panic!("Expected Action::Reproduce, got {:#?}", action),
        }
    }

    #[test]
    fn can_spread_horizontally() {
        let mut random_chance_checker = RandomChanceCheckerMock::default();
        random_chance_checker.expect_flip_coin_with_probability_and_return(SPREADING_CHANGE, true);
        random_chance_checker.expect_random_number_in_range_and_return(0, 8, 1);
        let mut object =
            StochasticSpreading::new(SPREADING_CHANGE, Box::new(random_chance_checker));
        let own_description = object_description_at_location(50.0, 50.0);

<<<<<<< HEAD
        let mut environment = ObjectEnvironmentMock::new();
        environment.expect_find_objects_in_area(
            Aabb::new((34.0, 34.0), (44.0, 44.0)),
            hashmap!{
                0 => object_description_at_location(39.0, 39.0),
            },
        );
        environment.expect_find_objects_in_area(
            Aabb::new((45.0, 34.0), (55.0, 44.0)),
            hashmap!{
                1 => object_description_at_location(50.0, 39.0)
            },
        );
        environment.expect_find_objects_in_area(
            Aabb::new((56.0, 34.0), (66.0, 44.0)),
            hashmap!{
               2 => object_description_at_location(60.0, 39.0),
            },
        );
        environment
            .expect_find_objects_in_area(Aabb::new((56.0, 45.0), (66.0, 55.0)), HashMap::new());
=======
        let collisions = hashmap! {
            0 => object_description_at_location(40.0, 40.0),
            1 => object_description_at_location(60.0, 40.0),
            2 => object_description_at_location(60.0, 50.0),
            3 => object_description_at_location(50.0, 60.0),
            4 => object_description_at_location(40.0, 50.0),
        };
>>>>>>> 82b80542

        let action = object.step(&own_description, &environment);
        match action {
            Some(Action::Reproduce(object_description, _)) => {
                let expected_object_description =
                    object_description_at_location(60.0 + EXPECTED_PADDING, 50.0);
                assert_eq!(expected_object_description, object_description);
            }
            action => panic!("Expected Action::Reproduce, got {:#?}", action),
        }
    }

    fn object_description_at_location(x: f64, y: f64) -> ObjectDescription {
        ObjectBuilder::default()
            .shape(
                PolygonBuilder::default()
                    .vertex(-5.0, -5.0)
                    .vertex(5.0, -5.0)
                    .vertex(5.0, 5.0)
                    .vertex(-5.0, 5.0)
                    .build()
                    .unwrap(),
            )
            .location(x, y)
            .mobility(Mobility::Immovable)
            .kind(Kind::Plant)
            .build()
            .unwrap()
    }

    #[derive(Debug, Default, Clone)]
    struct RandomChanceCheckerMock {
        expect_flip_coin_with_probability_and_return: Option<(f64, bool)>,
        expect_random_number_in_range_and_return: Option<(i32, i32, i32)>,

        flip_coin_with_probability_was_called: RefCell<bool>,
        random_number_in_range_was_called: RefCell<bool>,
    }

    impl RandomChanceCheckerMock {
        pub(crate) fn expect_flip_coin_with_probability_and_return(
            &mut self,
            probability: f64,
            returned_value: bool,
        ) {
            self.expect_flip_coin_with_probability_and_return = Some((probability, returned_value));
        }

        pub(crate) fn expect_random_number_in_range_and_return(
            &mut self,
            min: i32,
            max: i32,
            returned_value: i32,
        ) {
            self.expect_random_number_in_range_and_return = Some((min, max, returned_value));
        }
    }

    impl Drop for RandomChanceCheckerMock {
        fn drop(&mut self) {
            if panicking() {
                return;
            }

            if self.expect_flip_coin_with_probability_and_return.is_some() {
                assert!(
                    *self.flip_coin_with_probability_was_called.borrow(),
                    "flip_coin_with_probability() was not called, but was expected"
                )
            }

            if self.expect_random_number_in_range_and_return.is_some() {
                assert!(
                    *self.random_number_in_range_was_called.borrow(),
                    "random_number_in_range() was not called, but was expected"
                )
            }
        }
    }

    impl RandomChanceChecker for RandomChanceCheckerMock {
        fn flip_coin_with_probability(&mut self, probability: f64) -> bool {
            *self.flip_coin_with_probability_was_called.borrow_mut() = true;
            if let Some((ref expected_probability, ref return_value)) =
                self.expect_flip_coin_with_probability_and_return
            {
                if probability == *expected_probability {
                    return_value.clone()
                } else {
                    panic!(
                        "flip_coin_with_probability() was called with {:?}, expected {:?}",
                        probability, expected_probability
                    )
                }
            } else {
                panic!("flip_coin_with_probability() was called unexpectedly")
            }
        }

        fn random_number_in_range(&mut self, min: i32, max: i32) -> i32 {
            *self.random_number_in_range_was_called.borrow_mut() = true;
            if let Some((ref expected_min, ref expected_max, ref return_value)) =
                self.expect_random_number_in_range_and_return
            {
                if min == *expected_min && max == *expected_max {
                    return_value.clone()
                } else {
                    panic!(
                        "random_number_in_range() was called with {:?} and {:?}, expected {:?} and {:?}",
                        min, max, expected_min, expected_max
                    )
                }
            } else {
                panic!("random_number_in_range() was called unexpectedly")
            }
        }
    }
}<|MERGE_RESOLUTION|>--- conflicted
+++ resolved
@@ -262,72 +262,57 @@
             StochasticSpreading::new(SPREADING_CHANGE, Box::new(random_chance_checker));
         let own_description = object_description_at_location(50.0, 50.0);
 
-<<<<<<< HEAD
         let mut environment = ObjectEnvironmentMock::new();
         environment.expect_find_objects_in_area(
             Aabb::new((34.0, 34.0), (44.0, 44.0)),
-            hashmap!{
+            hashmap! {
                 0 => object_description_at_location(39.0, 39.0),
             },
         );
         environment.expect_find_objects_in_area(
             Aabb::new((45.0, 34.0), (55.0, 44.0)),
-            hashmap!{
+            hashmap! {
                 1 => object_description_at_location(50.0, 39.0)
             },
         );
         environment.expect_find_objects_in_area(
             Aabb::new((56.0, 34.0), (66.0, 44.0)),
-            hashmap!{
+            hashmap! {
                2 => object_description_at_location(60.0, 39.0),
             },
         );
         environment.expect_find_objects_in_area(
             Aabb::new((56.0, 45.0), (66.0, 55.0)),
-            hashmap!{
+            hashmap! {
                3 => object_description_at_location(61.0, 50.0),
             },
         );
         environment.expect_find_objects_in_area(
             Aabb::new((56.0, 56.0), (66.0, 66.0)),
-            hashmap!{
+            hashmap! {
                4 => object_description_at_location(61.0, 61.0),
             },
         );
         environment.expect_find_objects_in_area(
             Aabb::new((45.0, 56.0), (55.0, 66.0)),
-            hashmap!{
+            hashmap! {
                5 => object_description_at_location(50.0, 61.0),
             },
         );
         environment.expect_find_objects_in_area(
             Aabb::new((34.0, 56.0), (44.0, 66.0)),
-            hashmap!{
+            hashmap! {
                6 => object_description_at_location(39.0, 61.0),
             },
         );
         environment.expect_find_objects_in_area(
             Aabb::new((34.0, 45.0), (44.0, 55.0)),
-            hashmap!{
+            hashmap! {
                7 => object_description_at_location(39.0, 50.0),
             },
         );
 
         let action = object.step(&own_description, &environment);
-=======
-        let collisions = hashmap! {
-            0 => object_description_at_location(40.0, 40.0),
-            1 => object_description_at_location(50.0, 40.0),
-            2 => object_description_at_location(60.0, 40.0),
-            3 => object_description_at_location(60.0, 50.0),
-            4 => object_description_at_location(60.0, 60.0),
-            5 => object_description_at_location(50.0, 60.0),
-            6 => object_description_at_location(40.0, 60.0),
-            7 => object_description_at_location(40.0, 50.0),
-        };
-
-        let action = object.step(&own_description, &collisions);
->>>>>>> 82b80542
         assert!(action.is_none());
     }
 
@@ -341,23 +326,22 @@
             StochasticSpreading::new(SPREADING_CHANGE, Box::new(random_chance_checker));
         let own_description = object_description_at_location(50.0, 50.0);
 
-<<<<<<< HEAD
         let mut environment = ObjectEnvironmentMock::new();
         environment.expect_find_objects_in_area(
             Aabb::new((34.0, 34.0), (44.0, 44.0)),
-            hashmap!{
+            hashmap! {
                 0 => object_description_at_location(39.0, 39.0),
             },
         );
         environment.expect_find_objects_in_area(
             Aabb::new((45.0, 34.0), (55.0, 44.0)),
-            hashmap!{
+            hashmap! {
                 1 => object_description_at_location(50.0, 39.0)
             },
         );
         environment.expect_find_objects_in_area(
             Aabb::new((56.0, 34.0), (66.0, 44.0)),
-            hashmap!{
+            hashmap! {
                2 => object_description_at_location(60.0, 39.0),
             },
         );
@@ -366,19 +350,6 @@
             .expect_find_objects_in_area(Aabb::new((56.0, 45.0), (66.0, 55.0)), HashMap::new());
 
         let action = object.step(&own_description, &environment);
-=======
-        let collisions = hashmap! {
-            0 => object_description_at_location(40.0, 40.0),
-            1 => object_description_at_location(50.0, 40.0),
-            2 => object_description_at_location(60.0, 40.0),
-            3 => object_description_at_location(60.0, 60.0),
-            4 => object_description_at_location(50.0, 60.0),
-            5 => object_description_at_location(40.0, 60.0),
-            6 => object_description_at_location(40.0, 50.0),
-        };
-
-        let action = object.step(&own_description, &collisions);
->>>>>>> 82b80542
         match action {
             Some(Action::Reproduce(object_description, _)) => {
                 let expected_object_description =
@@ -401,31 +372,31 @@
         let mut environment = ObjectEnvironmentMock::new();
         environment.expect_find_objects_in_area(
             Aabb::new((34.0, 34.0), (44.0, 44.0)),
-            hashmap!{
+            hashmap! {
                 0 => object_description_at_location(39.0, 39.0),
             },
         );
         environment.expect_find_objects_in_area(
             Aabb::new((45.0, 34.0), (55.0, 44.0)),
-            hashmap!{
+            hashmap! {
                 1 => object_description_at_location(50.0, 39.0)
             },
         );
         environment.expect_find_objects_in_area(
             Aabb::new((56.0, 34.0), (66.0, 44.0)),
-            hashmap!{
+            hashmap! {
                2 => object_description_at_location(60.0, 39.0),
             },
         );
         environment.expect_find_objects_in_area(
             Aabb::new((56.0, 45.0), (66.0, 55.0)),
-            hashmap!{
+            hashmap! {
                3 => object_description_at_location(61.0, 50.0),
             },
         );
         environment.expect_find_objects_in_area(
             Aabb::new((56.0, 56.0), (66.0, 66.0)),
-            hashmap!{
+            hashmap! {
                4 => object_description_at_location(61.0, 61.0),
             },
         );
@@ -452,37 +423,27 @@
             StochasticSpreading::new(SPREADING_CHANGE, Box::new(random_chance_checker));
         let own_description = object_description_at_location(50.0, 50.0);
 
-<<<<<<< HEAD
         let mut environment = ObjectEnvironmentMock::new();
         environment.expect_find_objects_in_area(
             Aabb::new((34.0, 34.0), (44.0, 44.0)),
-            hashmap!{
+            hashmap! {
                 0 => object_description_at_location(39.0, 39.0),
             },
         );
         environment.expect_find_objects_in_area(
             Aabb::new((45.0, 34.0), (55.0, 44.0)),
-            hashmap!{
+            hashmap! {
                 1 => object_description_at_location(50.0, 39.0)
             },
         );
         environment.expect_find_objects_in_area(
             Aabb::new((56.0, 34.0), (66.0, 44.0)),
-            hashmap!{
+            hashmap! {
                2 => object_description_at_location(60.0, 39.0),
             },
         );
         environment
             .expect_find_objects_in_area(Aabb::new((56.0, 45.0), (66.0, 55.0)), HashMap::new());
-=======
-        let collisions = hashmap! {
-            0 => object_description_at_location(40.0, 40.0),
-            1 => object_description_at_location(60.0, 40.0),
-            2 => object_description_at_location(60.0, 50.0),
-            3 => object_description_at_location(50.0, 60.0),
-            4 => object_description_at_location(40.0, 50.0),
-        };
->>>>>>> 82b80542
 
         let action = object.step(&own_description, &environment);
         match action {
