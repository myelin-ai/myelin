--- conflicted
+++ resolved
@@ -20,13 +20,10 @@
 /// which is the [maximum acceleration a human can achieve](https://www.wired.com/2012/08/maximum-acceleration-in-the-100-m-dash/)
 const MAX_ACCELERATION_FORCE: f64 = 20.0 * 9.8;
 
-<<<<<<< HEAD
 const RAYCAST_COUNT: usize = 10;
 
 const MAX_OBJECTS_PER_RAYCAST: usize = 3;
-=======
 const MAX_ANGULAR_FORCE: f64 = MAX_ACCELERATION_FORCE;
->>>>>>> 7e0eb39a
 
 /// An organism that can interact with its surroundings via a neural network,
 /// built from a set of genes
