//! Behavior of an organism that can interact with its surroundings

use myelin_engine::prelude::*;
use myelin_genetics::{
    DevelopedNeuralNetwork, Genome, NeuralNetworkDeveloper, NeuralNetworkDevelopmentConfiguration,
};
use myelin_neural_network::{Handle, Milliseconds, NeuralNetwork};
use std::any::Any;
use std::collections::HashMap;
use std::f64::consts::PI;

/// The hightest relative acceleration an organism can detect.
/// The value was chosen as many sources, [including Wikipedia](https://en.wikipedia.org/wiki/G-LOC#Thresholds) report
/// 5G as a typical threshold for the loss of consciousness in humans.
/// The origins of this number have not been verified.
const MAX_ACCELERATION: f64 = 5.0 * 9.81;

/// The highest possible force emmited by the organism.
/// Calculated as F = μma, where μ = 1, m = 20kg (hardcoded value in engine) and a = 9.8 m/s^2,
/// which is the [maximum acceleration a human can achieve](https://www.wired.com/2012/08/maximum-acceleration-in-the-100-m-dash/)
const MAX_ACCELERATION_FORCE: f64 = 20.0 * 9.8;

const MAX_ANGULAR_FORCE: f64 = MAX_ACCELERATION_FORCE;

const RAYCAST_COUNT: usize = 10;
const MAX_OBJECTS_PER_RAYCAST: usize = 3;

/// An organism that can interact with its surroundings via a neural network,
/// built from a set of genes
#[derive(Debug, Clone)]
pub struct OrganismBehavior {
    previous_velocity: Vector,
    developed_neural_network: DevelopedNeuralNetwork,
    neural_network_developer: Box<dyn NeuralNetworkDeveloper>,
}

<<<<<<< HEAD
/// Distances to objects in FOV from right to left
const VISION_INPUT_COUNT: usize = RAYCAST_COUNT * MAX_OBJECTS_PER_RAYCAST;

=======
>>>>>>> db05fc14
/// 1. Average axial acceleration since last step (forward)
/// 2. Average axial acceleration since last step (backward)
/// 3. Average lateral acceleration since last step (left)
/// 4. Average lateral acceleration since last step (right)
<<<<<<< HEAD
const INPUT_NEURON_COUNT: usize = 4 + VISION_INPUT_COUNT;

const FIRST_VISION_INDEX: usize = INPUT_NEURON_COUNT - VISION_INPUT_COUNT + 1;
=======
const INPUT_NEURON_COUNT: usize = 4;

/// 2. axial force (backward)
/// 3. lateral force (left)
/// 4. lateral force (right)
/// 5. torque (counterclockwise)
/// 6. torque (clockwise)
const OUTPUT_NEURON_COUNT: usize = 6;
>>>>>>> db05fc14

impl OrganismBehavior {
    /// Create a new `OrganismBehavior` from a pair of parent [`Genome`]s.
    /// The [`NeuralNetworkDeveloper`] is used to create this organism's [`NeuralNetwork`]
    /// and its eventual offspring.
    ///
    /// [`Genome`]: ../myelin-genetics/struct.Genome.html
    /// [`NeuralNetwork`]: ../myelin-neural-network/trait.NeuralNetwork.html
    pub fn new(
        parent_genomes: (Genome, Genome),
        neural_network_developer: Box<dyn NeuralNetworkDeveloper>,
    ) -> Self {
<<<<<<< HEAD
        /// 1. axial force (forward)
        /// 2. axial force (backward)
        /// 3. lateral force (left)
        /// 4. lateral force (right)
        /// 5. torque (counterclockwise)
        /// 6. torque (clockwise)
        const OUTPUT_NEURON_COUNT: usize = 6;

=======
>>>>>>> db05fc14
        let configuration = NeuralNetworkDevelopmentConfiguration {
            parent_genomes,
            input_neuron_count: INPUT_NEURON_COUNT,
            output_neuron_count: OUTPUT_NEURON_COUNT,
        };

        Self {
            previous_velocity: Vector::default(),
            developed_neural_network: neural_network_developer
                .develop_neural_network(&configuration),
            neural_network_developer,
        }
    }
}

impl ObjectBehavior for OrganismBehavior {
    fn step(&mut self, world_interactor: &dyn WorldInteractor) -> Option<Action> {
        let elapsed_time = world_interactor.elapsed_time_in_update().as_millis() as Milliseconds;
        let own_object = world_interactor.own_object();

        let neuron_handle_mapping = map_handles(&self.developed_neural_network);

        let current_velocity = velocity(&own_object.description);
        let absolute_acceleration = (current_velocity - self.previous_velocity) / elapsed_time;
        let relative_acceleration =
            absolute_acceleration.rotate_clockwise(own_object.description.rotation);

        self.previous_velocity = current_velocity;

        let mut inputs = HashMap::with_capacity(2);
        add_acceleration_inputs(
            relative_acceleration,
            &neuron_handle_mapping.input,
            |key, value| {
                inputs.insert(key, value);
            },
        );

        let objects_in_fov = objects_in_fov(&own_object.description, world_interactor);
        let vision_neuron_inputs =
            objects_in_fov_to_neuron_inputs(&own_object.description, &objects_in_fov);

        neuron_handle_mapping
            .input
            .vision
            .iter()
            .zip(vision_neuron_inputs.iter())
            .filter_map(|(handle, &input)| Some((handle, input?)))
            .for_each(|(handle, input)| {
                /// A bit more than the size of the simulated world
                const MAXIMAL_VIEWABLE_DISTANCE_IN_METERS: f64 = 1200.0;
                let normalized_input = input / MAXIMAL_VIEWABLE_DISTANCE_IN_METERS;
                inputs.insert(*handle, normalized_input);
            });

        let neural_network = &mut self.developed_neural_network.neural_network;
        neural_network.step(
            world_interactor.elapsed_time_in_update().as_millis() as Milliseconds,
            &inputs,
        );

        convert_neural_network_output_to_action(
            neuron_handle_mapping,
            neural_network.as_ref(),
            &own_object.description,
        )
    }

    fn as_any(&self) -> &dyn Any {
        self
    }
}

fn convert_neural_network_output_to_action(
    neuron_handle_mapping: NeuronHandleMapping,
    neural_network: &dyn NeuralNetwork,
    object_description: &ObjectDescription,
) -> Option<Action> {
    let axial_force = get_combined_potential(
        neuron_handle_mapping.output.axial_acceleration.forward,
        neuron_handle_mapping.output.axial_acceleration.backward,
        neural_network,
    );

    let lateral_force = get_combined_potential(
        neuron_handle_mapping.output.lateral_acceleration.right,
        neuron_handle_mapping.output.lateral_acceleration.left,
        neural_network,
    );

    let angular_acceleration_force = get_combined_potential(
        neuron_handle_mapping.output.torque.counterclockwise,
        neuron_handle_mapping.output.torque.clockwise,
        neural_network,
    );

    let aabb = object_description.shape.aabb();
    let width = aabb.lower_right.y - aabb.upper_left.y;

    let position_vector = Vector {
        x: 0.0,
        y: width / 2.0,
    }
    .rotate(object_description.rotation);

    let angular_force = angular_acceleration_force
        .map(|force| position_vector.normal().unit() * MAX_ANGULAR_FORCE * force);

    let torque = angular_force.map(|force| position_vector.cross_product(force));

    if axial_force.is_some() || lateral_force.is_some() || torque.is_some() {
        let relative_linear_force = Vector {
            x: axial_force.unwrap_or_default(),
            y: lateral_force.unwrap_or_default(),
        };
        let global_linear_force = relative_linear_force.rotate(object_description.rotation);
        let scaled_linear_force = global_linear_force * MAX_ACCELERATION_FORCE;
        Some(Action::ApplyForce(Force {
            linear: scaled_linear_force,
            torque: Torque(torque.unwrap_or_default()),
        }))
    } else {
        None
    }
}

fn objects_in_fov<'a, 'b>(
    own_description: &'a ObjectDescription,
    world_interactor: &'b dyn WorldInteractor,
) -> Vec<Vec<Object<'b>>> {
    /// The angle in degrees describing the field of view. [Wikipedia](https://en.wikipedia.org/wiki/Human_eye#Field_of_view).
    const FOV_ANGLE: usize = 200;
    const ANGLE_PER_RAYCAST: f64 = FOV_ANGLE as f64 / RAYCAST_COUNT as f64;

    let unit_vector = Vector { x: 1.0, y: 0.0 };
    let own_direction = unit_vector.rotate(own_description.rotation);

    let half_of_fov_angle = degrees_to_radians(FOV_ANGLE as f64 / 2.0).unwrap();
    let rightmost_angle = own_direction.rotate_clockwise(half_of_fov_angle);
    (0..RAYCAST_COUNT)
        .map(|angle_step| {
            let angle_in_degrees = angle_step as f64 * ANGLE_PER_RAYCAST;
            let angle_in_radians = degrees_to_radians(angle_in_degrees).unwrap();
            let fov_direction = rightmost_angle.rotate(angle_in_radians);
            world_interactor
                .find_objects_in_ray(own_description.location, fov_direction)
                .into_iter()
                .take(MAX_OBJECTS_PER_RAYCAST)
                .collect()
        })
        .collect()
}

fn objects_in_fov_to_neuron_inputs(
    own_description: &ObjectDescription,
    objects: &[Vec<Object<'_>>],
) -> Vec<Option<f64>> {
    objects
        .iter()
        .map(|objects_in_ray| {
            let mut distances = objects_in_ray
                .iter()
                .map(|object| object.description.location - own_description.location)
                .map(Vector::from)
                .map(Vector::magnitude)
                .map(Some)
                .collect::<Vec<_>>();
            distances.sort_by(|a, b| a.partial_cmp(&b).unwrap());

            // Todo: Maybe move the whole Option stuff to another fn
            let not_visible_object_count = MAX_OBJECTS_PER_RAYCAST - distances.len();
            let mut not_visible_objects = vec![None; not_visible_object_count];
            distances.append(&mut not_visible_objects);

            distances
        })
        .flatten()
        .collect()
}

// To do: Move this to radians
fn degrees_to_radians(degrees: f64) -> Result<Radians, RadiansError> {
    Radians::try_new(degrees / 180.0 * PI)
}

fn velocity(object_description: &ObjectDescription) -> Vector {
    match object_description.mobility {
        Mobility::Immovable => Vector::default(),
        Mobility::Movable(velocity) => velocity,
    }
}

fn add_acceleration_inputs(
    acceleration: Vector,
    input_neuron_handle_mapping: &InputNeuronHandleMapping,
    mut add_input_fn: impl FnMut(Handle, f64),
) {
    let axial_acceleration_handle = axial_acceleration_handle(
        acceleration.x,
        input_neuron_handle_mapping.axial_acceleration,
    );
    if let Some(axial_acceleration_handle) = axial_acceleration_handle {
        add_input_fn(
            axial_acceleration_handle,
            acceleration.x.abs().min(MAX_ACCELERATION) / MAX_ACCELERATION,
        );
    }

    let lateral_acceleration_handle = lateral_acceleration_handle(
        acceleration.y,
        input_neuron_handle_mapping.lateral_acceleration,
    );
    if let Some(lateral_acceleration_handle) = lateral_acceleration_handle {
        add_input_fn(
            lateral_acceleration_handle,
            acceleration.y.abs().min(MAX_ACCELERATION) / MAX_ACCELERATION,
        );
    }
}

/// Arbitrary value
const MIN_PERCEIVABLE_ACCELERATION: f64 = 0.0001;

fn axial_acceleration_handle(
    axial_acceleration: f64,
    axial_acceleration_handle_mapping: AxialAccelerationHandleMapping,
) -> Option<Handle> {
    if axial_acceleration >= MIN_PERCEIVABLE_ACCELERATION {
        Some(axial_acceleration_handle_mapping.forward)
    } else if axial_acceleration <= -MIN_PERCEIVABLE_ACCELERATION {
        Some(axial_acceleration_handle_mapping.backward)
    } else {
        None
    }
}

fn lateral_acceleration_handle(
    lateral_acceleration: f64,
    lateral_acceleration_handle_mapping: LateralAccelerationHandleMapping,
) -> Option<Handle> {
    if lateral_acceleration <= -MIN_PERCEIVABLE_ACCELERATION {
        Some(lateral_acceleration_handle_mapping.left)
    } else if lateral_acceleration >= MIN_PERCEIVABLE_ACCELERATION {
        Some(lateral_acceleration_handle_mapping.right)
    } else {
        None
    }
}

#[derive(Debug, Clone, Eq, PartialEq)]
struct NeuronHandleMapping {
    input: InputNeuronHandleMapping,
    output: OutputNeuronHandleMapping,
}

#[derive(Debug, Clone, Eq, PartialEq)]
struct InputNeuronHandleMapping {
    axial_acceleration: AxialAccelerationHandleMapping,
    lateral_acceleration: LateralAccelerationHandleMapping,
    vision: Vec<Handle>,
}

#[derive(Debug, Clone, Copy, Eq, PartialEq)]
struct OutputNeuronHandleMapping {
    axial_acceleration: AxialAccelerationHandleMapping,
    lateral_acceleration: LateralAccelerationHandleMapping,
    torque: TorqueHandleMapping,
}

#[derive(Debug, Clone, Copy, Eq, PartialEq)]
struct AxialAccelerationHandleMapping {
    forward: Handle,
    backward: Handle,
}

#[derive(Debug, Clone, Copy, Eq, PartialEq)]
struct LateralAccelerationHandleMapping {
    left: Handle,
    right: Handle,
}

#[derive(Debug, Clone, Copy, Eq, PartialEq)]
struct TorqueHandleMapping {
    counterclockwise: Handle,
    clockwise: Handle,
}

fn map_handles(developed_neural_network: &DevelopedNeuralNetwork) -> NeuronHandleMapping {
    let input_neurons = &developed_neural_network.input_neuron_handles;
    let output_neurons = &developed_neural_network.output_neuron_handles;

    NeuronHandleMapping {
        input: InputNeuronHandleMapping {
            axial_acceleration: AxialAccelerationHandleMapping {
                forward: get_neuron_handle(input_neurons, 0),
                backward: get_neuron_handle(input_neurons, 1),
            },
            lateral_acceleration: LateralAccelerationHandleMapping {
                left: get_neuron_handle(input_neurons, 2),
                right: get_neuron_handle(input_neurons, 3),
            },
            vision: (FIRST_VISION_INDEX..INPUT_NEURON_COUNT)
                .map(|index| get_neuron_handle(input_neurons, index))
                .collect(),
        },
        output: OutputNeuronHandleMapping {
            axial_acceleration: AxialAccelerationHandleMapping {
                forward: get_neuron_handle(output_neurons, 0),
                backward: get_neuron_handle(output_neurons, 1),
            },
            lateral_acceleration: LateralAccelerationHandleMapping {
                left: get_neuron_handle(output_neurons, 2),
                right: get_neuron_handle(output_neurons, 3),
            },
            torque: TorqueHandleMapping {
                counterclockwise: get_neuron_handle(output_neurons, 4),
                clockwise: get_neuron_handle(output_neurons, 5),
            },
        },
    }
}

fn get_neuron_handle(handles: &[Handle], index: usize) -> Handle {
    *handles.get(index).expect("Neuron not found in network")
}

fn get_normalized_potential(neuron: Handle, neural_network: &dyn NeuralNetwork) -> Option<f64> {
    neural_network
        .normalized_potential_of_neuron(neuron)
        .expect("Invalid neuron handle")
}

fn get_combined_potential(
    positive_neuron: Handle,
    negative_neuron: Handle,
    neural_network: &dyn NeuralNetwork,
) -> Option<f64> {
    let positive_potential = get_normalized_potential(positive_neuron, neural_network);
    let negative_potential = get_normalized_potential(negative_neuron, neural_network);

    match positive_potential {
        Some(positive_potential) => match negative_potential {
            Some(negative_potential) => Some(positive_potential - negative_potential),
            None => Some(positive_potential),
        },
        None => match negative_potential {
            Some(negative_potential) => Some(-negative_potential),
            None => None,
        },
    }
}

#[cfg(test)]
mod tests {
    use super::*;
    use mockiato::partial_eq;
    use myelin_neural_network::NeuralNetworkMock;
    use nearly_eq::assert_nearly_eq;
    use std::f64::consts::PI;

    #[test]
    fn axial_acceleration_handle_returns_correct_handle_for_minus_one() {
        let mapping = AxialAccelerationHandleMapping {
            forward: Handle(0),
            backward: Handle(1),
        };

        let handle = axial_acceleration_handle(-1.0, mapping);

        assert_eq!(Some(Handle(1)), handle);
    }

    #[test]
    fn axial_acceleration_handle_returns_correct_handle_for_zero() {
        let mapping = AxialAccelerationHandleMapping {
            forward: Handle(0),
            backward: Handle(1),
        };

        let handle = axial_acceleration_handle(0.0, mapping);

        assert_eq!(None, handle);
    }

    #[test]
    fn axial_acceleration_handle_returns_correct_handle_for_one() {
        let mapping = AxialAccelerationHandleMapping {
            forward: Handle(0),
            backward: Handle(1),
        };

        let handle = axial_acceleration_handle(1.0, mapping);

        assert_eq!(Some(Handle(0)), handle);
    }

    #[test]
    fn lateral_acceleration_handle_returns_correct_handle_for_minus_one() {
        let mapping = LateralAccelerationHandleMapping {
            left: Handle(0),
            right: Handle(1),
        };

        let handle = lateral_acceleration_handle(-1.0, mapping);

        assert_eq!(Some(Handle(0)), handle);
    }

    #[test]
    fn lateral_acceleration_handle_returns_correct_handle_for_zero() {
        let mapping = LateralAccelerationHandleMapping {
            left: Handle(0),
            right: Handle(1),
        };

        let handle = lateral_acceleration_handle(0.0, mapping);

        assert_eq!(None, handle);
    }

    #[test]
    fn lateral_acceleration_handle_returns_correct_handle_for_one() {
        let mapping = LateralAccelerationHandleMapping {
            left: Handle(0),
            right: Handle(1),
        };

        let handle = lateral_acceleration_handle(1.0, mapping);

        assert_eq!(Some(Handle(1)), handle);
    }

    // Axial expected handles: (0 forward, 1 backward)
    // Lateral expected handles: (2 left, 3 right)
    #[derive(Debug)]
    struct AddAccelerationInputsTestConfiguration {
        input_acceleration: Vector,
        axial_expected_value: Option<(Handle, f64)>,
        lateral_expected_value: Option<(Handle, f64)>,
    }

    fn add_acceleration_inputs_test(configuration: AddAccelerationInputsTestConfiguration) {
        let mapping = InputNeuronHandleMapping {
            axial_acceleration: AxialAccelerationHandleMapping {
                forward: Handle(0),
                backward: Handle(1),
            },
            lateral_acceleration: LateralAccelerationHandleMapping {
                left: Handle(2),
                right: Handle(3),
            },
            vision: (FIRST_VISION_INDEX..INPUT_NEURON_COUNT)
                .map(Handle)
                .collect(),
        };

        dbg!(&configuration);

        let mut values = HashMap::new();
        add_acceleration_inputs(
            configuration.input_acceleration,
            &mapping,
            |handle, value| {
                values.insert(handle, value);
            },
        );

        dbg!(&values);

        let expected_length = configuration.axial_expected_value.map_or(0, |_| 1)
            + configuration.lateral_expected_value.map_or(0, |_| 1);

        assert_eq!(expected_length, values.len());

        if let Some((handle, axial_expected_value)) = configuration.axial_expected_value {
            assert_nearly_eq!(
                axial_expected_value,
                *values.get(&handle).expect("Axial input was None")
            );
        };

        if let Some((handle, lateral_expected_value)) = configuration.lateral_expected_value {
            assert_nearly_eq!(
                lateral_expected_value,
                *values.get(&handle).expect("Lateral input was None")
            );
        };
    }

    #[test]
    fn add_acceleration_inputs_with_no_acceleration() {
        let configuration = AddAccelerationInputsTestConfiguration {
            input_acceleration: Vector { x: 0.0, y: 0.0 },
            axial_expected_value: None,
            lateral_expected_value: None,
        };

        add_acceleration_inputs_test(configuration);
    }

    #[test]
    fn add_acceleration_inputs_with_forward_acceleration() {
        let configuration = AddAccelerationInputsTestConfiguration {
            input_acceleration: Vector {
                x: MAX_ACCELERATION / 5.0,
                y: 0.0,
            },
            axial_expected_value: Some((Handle(0), 0.2)),
            lateral_expected_value: None,
        };

        add_acceleration_inputs_test(configuration);
    }

    #[test]
    fn add_acceleration_inputs_with_backward_acceleration() {
        let configuration = AddAccelerationInputsTestConfiguration {
            input_acceleration: Vector {
                x: -MAX_ACCELERATION / 5.0,
                y: 0.0,
            },
            axial_expected_value: Some((Handle(1), 0.2)),
            lateral_expected_value: None,
        };

        add_acceleration_inputs_test(configuration);
    }

    #[test]
    fn add_acceleration_inputs_with_lateral_acceleration_to_the_left() {
        let configuration = AddAccelerationInputsTestConfiguration {
            input_acceleration: Vector {
                x: 0.0,
                y: -MAX_ACCELERATION / 5.0,
            },
            axial_expected_value: None,
            lateral_expected_value: Some((Handle(2), 0.2)),
        };

        add_acceleration_inputs_test(configuration);
    }

    #[test]
    fn add_acceleration_inputs_with_lateral_acceleration_to_the_right() {
        let configuration = AddAccelerationInputsTestConfiguration {
            input_acceleration: Vector {
                x: 0.0,
                y: MAX_ACCELERATION / 5.0,
            },
            axial_expected_value: None,
            lateral_expected_value: Some((Handle(3), 0.2)),
        };

        add_acceleration_inputs_test(configuration);
    }

    #[test]
    fn add_acceleration_inputs_with_too_fast_forward_acceleration() {
        let configuration = AddAccelerationInputsTestConfiguration {
            input_acceleration: Vector {
                x: MAX_ACCELERATION * 5.0,
                y: 0.0,
            },
            axial_expected_value: Some((Handle(0), 1.0)),
            lateral_expected_value: None,
        };

        add_acceleration_inputs_test(configuration);
    }

    #[test]
    fn add_acceleration_inputs_with_too_fast_backward_acceleration() {
        let configuration = AddAccelerationInputsTestConfiguration {
            input_acceleration: Vector {
                x: -MAX_ACCELERATION * 5.0,
                y: 0.0,
            },
            axial_expected_value: Some((Handle(1), 1.0)),
            lateral_expected_value: None,
        };

        add_acceleration_inputs_test(configuration);
    }

    #[test]
<<<<<<< HEAD
    fn neural_network_is_mapped_to_action() {
        let mapping = NeuronHandleMapping {
            input: InputNeuronHandleMapping {
                axial_acceleration: AxialAccelerationHandleMapping {
                    forward: Handle(0),
                    backward: Handle(1),
                },
                lateral_acceleration: LateralAccelerationHandleMapping {
                    left: Handle(2),
                    right: Handle(3),
                },
            },
            output: OutputNeuronHandleMapping {
                axial_acceleration: AxialAccelerationHandleMapping {
                    forward: Handle(4),
                    backward: Handle(5),
                },
                lateral_acceleration: LateralAccelerationHandleMapping {
                    left: Handle(6),
                    right: Handle(7),
                },
                torque: TorqueHandleMapping {
                    counterclockwise: Handle(8),
                    clockwise: Handle(9),
                },
            },
        };
=======
    fn neural_network_output_is_mapped_to_action() {
        let developed_neural_network = mock_developed_neural_network();
        let mapping = map_handles(&developed_neural_network);
>>>>>>> db05fc14

        let mut network = NeuralNetworkMock::new();
        network
            .expect_normalized_potential_of_neuron(partial_eq(
                mapping.output.axial_acceleration.forward,
            ))
            .returns(Ok(Some(0.5)));
        network
            .expect_normalized_potential_of_neuron(partial_eq(
                mapping.output.axial_acceleration.backward,
            ))
            .returns(Ok(Some(0.0)));
        network
            .expect_normalized_potential_of_neuron(partial_eq(
                mapping.output.lateral_acceleration.left,
            ))
            .returns(Ok(Some(0.2)));
        network
            .expect_normalized_potential_of_neuron(partial_eq(
                mapping.output.lateral_acceleration.right,
            ))
            .returns(Ok(Some(0.0)));
        network
            .expect_normalized_potential_of_neuron(partial_eq(
                mapping.output.torque.counterclockwise,
            ))
            .returns(Ok(Some(0.0)));
        network
            .expect_normalized_potential_of_neuron(partial_eq(mapping.output.torque.clockwise))
            .returns(Ok(Some(0.4)));

        let object_description = ObjectBuilder::default()
            .shape(
                PolygonBuilder::default()
                    .vertex(0.0, 0.0)
                    .vertex(0.0, 10.0)
                    .vertex(10.0, 10.0)
                    .vertex(10.0, 0.0)
                    .build()
                    .unwrap(),
            )
            .mobility(Mobility::Movable(Vector::default()))
            .location(0.0, 0.0)
            .rotation(Radians::try_new(PI).unwrap())
            .build()
            .unwrap();

        let expected_force = Force {
            linear: Vector {
                x: -MAX_ACCELERATION_FORCE * 0.5,
                y: MAX_ACCELERATION_FORCE * 0.2,
            },
            torque: Torque(-392.0),
        };

        let action =
            convert_neural_network_output_to_action(mapping, &network, &object_description)
                .unwrap();

        match action {
            Action::ApplyForce(force) => {
                assert_nearly_eq!(expected_force.linear.x, force.linear.x);
                assert_nearly_eq!(expected_force.linear.y, force.linear.y);
                assert_nearly_eq!(expected_force.torque.0, force.torque.0);
            }
            _ => panic!("Unexpected action"),
        }
    }

    fn mock_developed_neural_network() -> DevelopedNeuralNetwork {
        DevelopedNeuralNetwork {
            input_neuron_handles: (0..INPUT_NEURON_COUNT).map(Handle).collect(),
            output_neuron_handles: (0..OUTPUT_NEURON_COUNT).map(Handle).collect(),
            neural_network: Box::new(NeuralNetworkMock::new()),
            genome: Genome {},
        }
    }
}<|MERGE_RESOLUTION|>--- conflicted
+++ resolved
@@ -34,21 +34,16 @@
     neural_network_developer: Box<dyn NeuralNetworkDeveloper>,
 }
 
-<<<<<<< HEAD
 /// Distances to objects in FOV from right to left
 const VISION_INPUT_COUNT: usize = RAYCAST_COUNT * MAX_OBJECTS_PER_RAYCAST;
 
-=======
->>>>>>> db05fc14
 /// 1. Average axial acceleration since last step (forward)
 /// 2. Average axial acceleration since last step (backward)
 /// 3. Average lateral acceleration since last step (left)
 /// 4. Average lateral acceleration since last step (right)
-<<<<<<< HEAD
 const INPUT_NEURON_COUNT: usize = 4 + VISION_INPUT_COUNT;
 
 const FIRST_VISION_INDEX: usize = INPUT_NEURON_COUNT - VISION_INPUT_COUNT + 1;
-=======
 const INPUT_NEURON_COUNT: usize = 4;
 
 /// 2. axial force (backward)
@@ -57,7 +52,6 @@
 /// 5. torque (counterclockwise)
 /// 6. torque (clockwise)
 const OUTPUT_NEURON_COUNT: usize = 6;
->>>>>>> db05fc14
 
 impl OrganismBehavior {
     /// Create a new `OrganismBehavior` from a pair of parent [`Genome`]s.
@@ -70,17 +64,6 @@
         parent_genomes: (Genome, Genome),
         neural_network_developer: Box<dyn NeuralNetworkDeveloper>,
     ) -> Self {
-<<<<<<< HEAD
-        /// 1. axial force (forward)
-        /// 2. axial force (backward)
-        /// 3. lateral force (left)
-        /// 4. lateral force (right)
-        /// 5. torque (counterclockwise)
-        /// 6. torque (clockwise)
-        const OUTPUT_NEURON_COUNT: usize = 6;
-
-=======
->>>>>>> db05fc14
         let configuration = NeuralNetworkDevelopmentConfiguration {
             parent_genomes,
             input_neuron_count: INPUT_NEURON_COUNT,
@@ -666,39 +649,9 @@
     }
 
     #[test]
-<<<<<<< HEAD
-    fn neural_network_is_mapped_to_action() {
-        let mapping = NeuronHandleMapping {
-            input: InputNeuronHandleMapping {
-                axial_acceleration: AxialAccelerationHandleMapping {
-                    forward: Handle(0),
-                    backward: Handle(1),
-                },
-                lateral_acceleration: LateralAccelerationHandleMapping {
-                    left: Handle(2),
-                    right: Handle(3),
-                },
-            },
-            output: OutputNeuronHandleMapping {
-                axial_acceleration: AxialAccelerationHandleMapping {
-                    forward: Handle(4),
-                    backward: Handle(5),
-                },
-                lateral_acceleration: LateralAccelerationHandleMapping {
-                    left: Handle(6),
-                    right: Handle(7),
-                },
-                torque: TorqueHandleMapping {
-                    counterclockwise: Handle(8),
-                    clockwise: Handle(9),
-                },
-            },
-        };
-=======
     fn neural_network_output_is_mapped_to_action() {
         let developed_neural_network = mock_developed_neural_network();
         let mapping = map_handles(&developed_neural_network);
->>>>>>> db05fc14
 
         let mut network = NeuralNetworkMock::new();
         network
