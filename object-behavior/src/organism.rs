--- conflicted
+++ resolved
@@ -5,12 +5,9 @@
 use myelin_genetics::{
     DevelopedNeuralNetwork, Genome, NeuralNetworkDeveloper, NeuralNetworkDevelopmentConfiguration,
 };
-<<<<<<< HEAD
 use myelin_neural_network::{Handle, MembranePotential, Milliseconds, NeuralNetwork};
 use std::f64::consts::PI;
-=======
 use std::any::Any;
->>>>>>> 8b5dab7d
 
 /// An organism that can interact with its surroundings via a neural network,
 /// built from a set of genes
@@ -110,7 +107,10 @@
             })
         })
     }
-<<<<<<< HEAD
+
+    fn as_any(&self) -> &dyn Any {
+        self
+    }
 }
 
 fn get_neuron_handle(index: usize, handles: &[Handle]) -> Handle {
@@ -124,10 +124,4 @@
     neural_network
         .membrane_potential_of_neuron(neuron)
         .expect("Invalid neuron handle")
-=======
-
-    fn as_any(&self) -> &dyn Any {
-        self
-    }
->>>>>>> 8b5dab7d
 }