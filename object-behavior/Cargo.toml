[package]
name = "myelin-object-behavior"
description = """
Implementation of the behaviours and interactions between
objects that can be placed in a simulation"""
version = "0.1.0"
authors = [
    "Jan Nils Ferner <jan@myelin.ch>",
    "Mathias Fischler <mathias@myelin.ch>",
    "Ruben Schmidmeister <ruben@myelin.ch>",
    "Jeremy Stucki <jeremy@myelin.ch>",
]
edition = "2018"

[dependencies]
mockiato = { version = "0.2", optional = true }
myelin-engine = "0.4"
myelin-geometry = "2.0"
myelin-neural-network = { path = "../neural-network" }
myelin-genetics = { path = "../genetics" }
rand = "0.5.5"
<<<<<<< HEAD
log = "0.4"
maplit = "1.0"
=======
>>>>>>> 9e21ea20

[dev-dependencies]
mockiato = "0.2"

[dev-dependencies.myelin-engine]
version = "0.4"
features = ["use-mocks"]<|MERGE_RESOLUTION|>--- conflicted
+++ resolved
@@ -19,11 +19,8 @@
 myelin-neural-network = { path = "../neural-network" }
 myelin-genetics = { path = "../genetics" }
 rand = "0.5.5"
-<<<<<<< HEAD
 log = "0.4"
 maplit = "1.0"
-=======
->>>>>>> 9e21ea20
 
 [dev-dependencies]
 mockiato = "0.2"
