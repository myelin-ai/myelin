--- conflicted
+++ resolved
@@ -23,14 +23,9 @@
 maplit = "1.0"
 
 [dev-dependencies]
-<<<<<<< HEAD
-myelin-engine = { git = "https://github.com/myelin-ai/engine", features = ["use-mocks"] }
-mockiato = { git = "https://github.com/myelin-ai/mockiato" }
-=======
 maplit = "1.0"
 mockiato = "0.2"
 
 [dev-dependencies.myelin-engine]
 version = "0.3"
-features = ["use-mocks"]
->>>>>>> 8b5dab7d
+features = ["use-mocks"]