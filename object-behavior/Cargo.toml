--- conflicted
+++ resolved
@@ -13,14 +13,8 @@
 edition = "2018"
 
 [dependencies]
-<<<<<<< HEAD
-mockiato = { version = "0.2", optional = true }
-myelin-engine = "0.8"
-myelin-geometry = "2.2"
-=======
 mockiato = { version = "0.3", optional = true }
 myelin-engine = "0.10"
->>>>>>> 8ecd008c
 myelin-neural-network = { path = "../neural-network" }
 myelin-genetics = { path = "../genetics" }
 rand = "0.6"
@@ -32,11 +26,7 @@
 nearly_eq = "0.2"
 
 [dev-dependencies.myelin-engine]
-<<<<<<< HEAD
-version = "0.8"
-=======
 version = "0.10"
->>>>>>> 8ecd008c
 features = ["use-mocks"]
 
 [dev-dependencies.myelin-neural-network]
