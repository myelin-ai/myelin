--- conflicted
+++ resolved
@@ -13,15 +13,7 @@
     clippy::explicit_into_iter_loop
 )]
 
-<<<<<<< HEAD
-use myelin_clone_box::clone_box;
-use serde_derive::{Deserialize, Serialize};
-use std::error::Error;
-use std::fmt::{self, Debug, Display};
-use wonderbox::autoresolvable;
-=======
 use serde::{Deserialize, Serialize};
->>>>>>> c2da6107
 
 /// The behaviourless description of an object that has
 /// been placed inside a [`Simulation`].
@@ -57,123 +49,4 @@
     Water,
     /// Impassable terrain
     Terrain,
-<<<<<<< HEAD
-}
-
-/// Handles serialization for `AdditionalObjectDescription`
-///
-/// [`AdditionalObjectDescription`]: ./struct.AdditionalObjectDescription.html
-#[cfg_attr(feature = "use-mocks", mockable)]
-pub trait AdditionalObjectDescriptionSerializer: Debug {
-    /// Serialize associated object data
-    fn serialize(&self, additional_object_description: &AdditionalObjectDescription) -> Vec<u8>;
-}
-
-/// Handles deserialization for `AdditionalObjectDescription`
-///
-/// [`AdditionalObjectDescription`]: ./struct.AdditionalObjectDescription.html
-#[cfg_attr(feature = "use-mocks", mockable(static_references))]
-pub trait AdditionalObjectDescriptionDeserializer:
-    Debug + AdditionalObjectDescriptionDeserializerClone
-{
-    /// Deserialize into associated object data
-    fn deserialize(
-        &self,
-        data: &[u8],
-    ) -> Result<AdditionalObjectDescription, AdditionalObjectDescriptionDeserializerError>;
-}
-
-clone_box!(
-    AdditionalObjectDescriptionDeserializer,
-    AdditionalObjectDescriptionDeserializerClone
-);
-
-/// Implements an `AdditionalObjectDescriptionSerializer` using bincode
-///
-/// [`AdditionalObjectDescriptionSerializer`]: ./trait.AdditionalObjectDescriptionSerializer.html
-#[derive(Debug, Default, Clone)]
-pub struct AdditionalObjectDescriptionBincodeSerializer;
-
-#[autoresolvable]
-impl AdditionalObjectDescriptionBincodeSerializer {
-    /// Creates a new [`AdditionalObjectDescriptionBincodeSerializer`]
-    pub fn new() -> Self {
-        Self::default()
-    }
-}
-
-impl AdditionalObjectDescriptionSerializer for AdditionalObjectDescriptionBincodeSerializer {
-    fn serialize(&self, additional_object_description: &AdditionalObjectDescription) -> Vec<u8> {
-        bincode::serialize(additional_object_description)
-            .expect("Unable to serialize associated object data")
-    }
-}
-
-/// Implements an `AdditionalObjectDescriptionDeserializer` using bincode
-///
-/// [`AdditionalObjectDescriptionDeserializer`]: ./trait.AdditionalObjectDescriptionDeserializer.html
-#[derive(Debug, Default, Clone)]
-pub struct AdditionalObjectDescriptionBincodeDeserializer {}
-
-impl AdditionalObjectDescriptionDeserializer for AdditionalObjectDescriptionBincodeDeserializer {
-    fn deserialize(
-        &self,
-        data: &[u8],
-    ) -> Result<AdditionalObjectDescription, AdditionalObjectDescriptionDeserializerError> {
-        bincode::deserialize(data).map_err(|err| AdditionalObjectDescriptionDeserializerError {
-            message: err.description().to_string(),
-        })
-    }
-}
-
-#[derive(Debug, Clone, Eq, PartialEq)]
-/// Something unexpected happened when trying to deserialize [`AdditionalObjectDescription`]
-pub struct AdditionalObjectDescriptionDeserializerError {
-    message: String,
-}
-
-impl Display for AdditionalObjectDescriptionDeserializerError {
-    fn fmt(&self, f: &mut fmt::Formatter<'_>) -> fmt::Result {
-        write!(f, "{}", self.message)
-    }
-}
-
-impl Error for AdditionalObjectDescriptionDeserializerError {}
-
-#[cfg(test)]
-mod tests {
-    use super::*;
-
-    #[test]
-    fn serialize_and_deserialize_work() {
-        let serializer = AdditionalObjectDescriptionBincodeSerializer::default();
-        let deserializer = AdditionalObjectDescriptionBincodeDeserializer::default();
-
-        let additional_object_description = AdditionalObjectDescription {
-            name: Some(String::from("Foo")),
-            kind: Kind::Plant,
-            height: 1.8,
-        };
-
-        let serialized_data = serializer.serialize(&additional_object_description);
-        let deserialized_additional_object_description = deserializer
-            .deserialize(&serialized_data)
-            .expect("Unable to deserialize data");
-
-        assert_eq!(
-            additional_object_description,
-            deserialized_additional_object_description
-        );
-    }
-
-    #[test]
-    fn deserialize_fails_with_invalid_data() {
-        let deserializer = AdditionalObjectDescriptionBincodeDeserializer::default();
-
-        let invalid_data = String::from("banana").into_bytes();
-        assert!(deserializer.deserialize(&invalid_data).is_err());
-    }
-
-=======
->>>>>>> c2da6107
 }