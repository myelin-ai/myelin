use crate::connection::Connection;
use myelin_environment::object::ObjectDescription;
use myelin_environment::Id;
use myelin_environment::Simulation;
use myelin_visualization_core::view_model_delta::ViewModelDelta;
use std::collections::HashMap;
use std::fmt::{self, Debug};
use std::net::SocketAddr;
use std::sync::{Arc, RwLock};
use std::thread;
use std::time::Duration;

pub(crate) type Snapshot = HashMap<Id, ObjectDescription>;
pub(crate) type ConnectionAcceptorFactory =
    dyn Fn(Box<CurrentSnapshotFn>) -> Box<dyn ConnectionAcceptor>;
pub(crate) type CurrentSnapshotFn = dyn Fn() -> Snapshot + Send;

pub(crate) trait Controller: Debug {
    fn run(&mut self);
}

pub(crate) trait Presenter: Debug {
    fn calculate_deltas(
        &self,
        visualized_snapshot: &Snapshot,
        simulation_snapshot: &Snapshot,
    ) -> ViewModelDelta;
}

pub(crate) trait ConnectionAcceptor: Debug {
    fn run(self);
    /// Returns the address that the [`ConnectionAcceptor`] listens on.
    fn address(&self) -> SocketAddr;
}

pub(crate) trait Client: Debug {
    fn run(&mut self);
}

pub(crate) struct ControllerImpl {
    simulation: Box<dyn Simulation>,
    connection_acceptor_factory_fn: Arc<ConnectionAcceptorFactory>,
    expected_delta: Duration,
    current_snapshot: Arc<RwLock<Snapshot>>,
}

impl Debug for ControllerImpl {
    fn fmt(&self, f: &mut fmt::Formatter<'_>) -> fmt::Result {
        f.debug_struct("ControllerImpl")
            .field("expected_delta", &self.expected_delta)
            .finish()
    }
}

impl Controller for ControllerImpl {
    fn run(&mut self) {
        let current_snapshot_fn = Box::new(|| {
            unimplemented!();
            HashMap::new()
        }) as Box<CurrentSnapshotFn>;
        let connection_acceptor_factory_fn = self.connection_acceptor_factory_fn.clone();
        thread::spawn(move || {
            let connection_acceptor = (connection_acceptor_factory_fn)(current_snapshot_fn);
        });
        loop {
            self.simulation.step()
        }
    }
}

impl ControllerImpl {
    pub(crate) fn new(
        simulation: Box<dyn Simulation>,
        connection_acceptor_factory_fn: Arc<ConnectionAcceptorFactory>,
        expected_delta: Duration,
    ) -> Self {
        Self {
            simulation,
            connection_acceptor_factory_fn,
            expected_delta,
            current_snapshot: Default::default(),
        }
    }
}

#[cfg(test)]
mod tests {
    use super::*;
    use crate::connection_acceptor::ConnectionAcceptorMock;
    use myelin_environment::object::*;
    use myelin_environment::{Id, Simulation};
    use myelin_worldgen::WorldGenerator;
    use std::cell::RefCell;
    use std::collections::HashMap;
    use std::sync::atomic::{AtomicBool, Ordering};
    use std::thread::panicking;

    const EXPECTED_DELTA: Duration = Duration::from_millis((1.0f64 / 60.0f64) as u64);

    #[ignore]
    #[test]
    fn assembles_stuff() {
        let mut controller = ControllerImpl::new(
<<<<<<< HEAD
            Box::new(SimulationMock::new(Vec::new())),
=======
            Box::new(|| Box::new(SimulationMock::new(HashMap::new()))),
>>>>>>> fddeb0cc
            Box::new(ConnectionAcceptorMock::default()),
            EXPECTED_DELTA,
        );
        controller.run();
    }

    #[derive(Debug)]
    struct SimulationMock {
        step_was_called: bool,
        returned_objects: HashMap<Id, ObjectDescription>,
        objects_was_called: RefCell<bool>,
    }

    impl SimulationMock {
        fn new(returned_objects: HashMap<Id, ObjectDescription>) -> Self {
            Self {
                step_was_called: false,
                objects_was_called: RefCell::new(false),
                returned_objects,
            }
        }
    }

    impl Simulation for SimulationMock {
        fn step(&mut self) {
            self.step_was_called = true;
        }
        fn add_object(&mut self, _: ObjectDescription, _: Box<dyn ObjectBehavior>) {
            panic!("add_object() was called unexpectedly")
        }
        fn set_simulated_timestep(&mut self, _: f64) {
            panic!("set_simulated_timestep() called unexpectedly");
        }
        fn objects(&self) -> HashMap<Id, ObjectDescription> {
            *self.objects_was_called.borrow_mut() = true;
            self.returned_objects.clone()
        }
    }

    impl Drop for SimulationMock {
        fn drop(&mut self) {
            assert!(*self.objects_was_called.borrow());
            assert!(self.step_was_called);
        }
    }

    struct NphysicsRotationTranslatorMock {
        expect_to_nphysics_rotation_and_return: Option<(Radians, f64)>,
        expect_to_radians_and_return: Option<(f64, Radians)>,

        to_nphysics_rotation_was_called: RefCell<bool>,
        to_radians_was_called: RefCell<bool>,
    }

    impl NphysicsRotationTranslatorMock {
        fn expect_to_nphysics_rotation_and_return(
            &mut self,
            input_value: Radians,
            return_value: f64,
        ) {
            self.expect_to_nphysics_rotation_and_return = Some((input_value, return_value))
        }

        fn expect_to_radians_and_return(&mut self, input_value: f64, return_value: Radians) {
            self.expect_to_radians_and_return = Some((input_value, return_value))
        }
    }

    struct WorldGeneratorMock {
        simulation_factory: Box<dyn Fn(Vec<ObjectDescription>) -> Box<dyn Simulation>>,
        generate_was_called: RefCell<bool>,
        objects_to_return: Vec<ObjectDescription>,
    }

    impl WorldGeneratorMock {
        fn new(
            simulation_factory: Box<dyn Fn(Vec<ObjectDescription>) -> Box<dyn Simulation>>,
            objects_to_return: Vec<ObjectDescription>,
        ) -> Self {
            Self {
                generate_was_called: RefCell::new(false),
                simulation_factory,
                objects_to_return,
            }
        }
    }

    impl WorldGenerator for WorldGeneratorMock {
        fn generate(&self) -> Box<dyn Simulation> {
            *self.generate_was_called.borrow_mut() = true;
            (self.simulation_factory)(self.objects_to_return.clone())
        }
    }

    impl Drop for WorldGeneratorMock {
        fn drop(&mut self) {
            assert!(*self.generate_was_called.borrow());
        }
    }

}<|MERGE_RESOLUTION|>--- conflicted
+++ resolved
@@ -101,11 +101,7 @@
     #[test]
     fn assembles_stuff() {
         let mut controller = ControllerImpl::new(
-<<<<<<< HEAD
-            Box::new(SimulationMock::new(Vec::new())),
-=======
-            Box::new(|| Box::new(SimulationMock::new(HashMap::new()))),
->>>>>>> fddeb0cc
+            Box::new(SimulationMock::new(HashMap::new())),
             Box::new(ConnectionAcceptorMock::default()),
             EXPECTED_DELTA,
         );
