use crate::client::ClientHandler;
use crate::connection::{Connection, WebsocketClient};
use crate::connection_acceptor::{Client, ThreadSpawnFn, WebsocketConnectionAcceptor};
use crate::constant::*;
use crate::controller::{ConnectionAcceptor, Controller, ControllerImpl};
use crate::fixed_interval_sleeper::FixedIntervalSleeperImpl;
use crate::presenter::DeltaPresenter;
use myelin_environment::object::{Kind, ObjectBehavior};
use myelin_environment::simulation_impl::world::collision_filter::IgnoringCollisionFilterImpl;
use myelin_environment::simulation_impl::world::force_applier::SingleTimeForceApplierImpl;
use myelin_environment::simulation_impl::world::rotation_translator::NphysicsRotationTranslatorImpl;
use myelin_environment::simulation_impl::world::NphysicsWorld;
use myelin_environment::{simulation_impl::SimulationImpl, Simulation};
use myelin_object_behavior::Static;
use myelin_visualization_core::serialization::JsonSerializer;
use myelin_worldgen::generator::HardcodedGenerator;
use myelin_worldgen::WorldGenerator;
use std::net::SocketAddr;
<<<<<<< HEAD
use std::sync::Arc;
use std::thread;
use std::time::Duration;
use uuid::Uuid;
=======
use std::sync::{Arc, RwLock};
use std::thread;
use threadpool::ThreadPool;
use websocket::sync::Server;
use websocket::OwnedMessage;

struct ChannelTransmitter(Sender<Vec<u8>>);

impl ViewModelTransmitter for ChannelTransmitter {
    fn send_view_model(&self, view_model: Vec<u8>) -> Result<(), Box<dyn Error>> {
        self.0.send(view_model)?;

        Ok(())
    }
}

impl fmt::Debug for ChannelTransmitter {
    fn fmt(&self, f: &mut fmt::Formatter<'_>) -> fmt::Result {
        f.debug_struct("ChannelTransmitter").finish()
    }
}

fn run_simulation(tx: Sender<Vec<u8>>) {
    thread::spawn(move || {
        let transmitter = Box::new(ChannelTransmitter(tx));
        let serializer = Box::new(JsonSerializer::new());
        let presenter = Box::new(DeltaPresenter::new());
        let simulation_factory = Box::new(|| -> Box<dyn Simulation> {
            let rotation_translator = NphysicsRotationTranslatorImpl::default();
            let force_applier = SingleTimeForceApplierImpl::default();
            let collision_filter = Arc::new(RwLock::new(IgnoringCollisionFilterImpl::default()));
            let world = Box::new(NphysicsWorld::with_timestep(
                SIMULATED_TIMESTEP,
                Box::new(rotation_translator),
                Box::new(force_applier),
                collision_filter,
            ));
            Box::new(SimulationImpl::new(world))
        });
        let object_factory =
            Box::new(|_: Kind| -> Box<dyn ObjectBehavior> { Box::new(Static::new()) });
        let worldgen = HardcodedGenerator::new(simulation_factory, object_factory);

        /*
        let mut controller = ControllerImpl::new(
            presenter,
            &worldgen,
            Duration::from_float_secs(SIMULATED_TIMESTEP),
        );
        
        controller.run();
        */
        unimplemented!()
    });
}
>>>>>>> 3215fcf2

///
/// Starts the simulation and a websocket server, that broadcasts
/// `ViewModel`s on each step to all clients.
///
pub fn start_server<A>(addr: A)
where
    A: Into<SocketAddr> + Send,
{
    let addr = addr.into();

    let simulation_factory = box || -> Box<dyn Simulation> {
        let rotation_translator = NphysicsRotationTranslatorImpl::default();
        let force_applier = SingleTimeForceApplierImpl::default();
        let world = NphysicsWorld::with_timestep(
            SIMULATED_TIMESTEP_IN_SI_UNITS,
            box rotation_translator,
            box force_applier,
        );
        box SimulationImpl::new(box world)
    };
    let object_factory = box |_: Kind| -> Box<dyn ObjectBehavior> { box Static::new() };
    let worldgen = HardcodedGenerator::new(simulation_factory, object_factory);

    let conection_acceptor_factory_fn = Arc::new(move |current_snapshot_fn| {
        let client_factory_fn = Arc::new(|websocket_client, current_snapshot_fn| {
            let interval = Duration::from_float_secs(SIMULATED_TIMESTEP_IN_SI_UNITS);
            let fixed_interval_sleeper = FixedIntervalSleeperImpl::default();
            let presenter = DeltaPresenter::default();
            let view_model_serializer = JsonSerializer::new();

            let connection = Connection {
                id: Uuid::new_v4(),
                socket: box WebsocketClient::new(websocket_client),
            };

            box ClientHandler::new(
                interval,
                box fixed_interval_sleeper,
                box presenter,
                box view_model_serializer,
                connection,
                current_snapshot_fn,
            ) as Box<dyn Client>
        });

        box WebsocketConnectionAcceptor::try_new(
            // To do: How do we get addr?
            addr,
            client_factory_fn,
            spawn_thread_factory(),
            current_snapshot_fn,
        )
        .expect("Failed to create websocket connection acceptor")
            as Box<dyn ConnectionAcceptor>
    });

    let expected_delta = Duration::from_float_secs(SIMULATED_TIMESTEP_IN_SI_UNITS);

    let mut controller = ControllerImpl::new(
        worldgen.generate(),
        conection_acceptor_factory_fn,
        spawn_thread_factory(),
        expected_delta,
    );

    controller.run();
}

fn spawn_thread_factory() -> Box<ThreadSpawnFn> {
    box move |function| {
        thread::spawn(function);
    }
}<|MERGE_RESOLUTION|>--- conflicted
+++ resolved
@@ -16,68 +16,10 @@
 use myelin_worldgen::generator::HardcodedGenerator;
 use myelin_worldgen::WorldGenerator;
 use std::net::SocketAddr;
-<<<<<<< HEAD
-use std::sync::Arc;
+use std::sync::{Arc, RwLock};
 use std::thread;
 use std::time::Duration;
 use uuid::Uuid;
-=======
-use std::sync::{Arc, RwLock};
-use std::thread;
-use threadpool::ThreadPool;
-use websocket::sync::Server;
-use websocket::OwnedMessage;
-
-struct ChannelTransmitter(Sender<Vec<u8>>);
-
-impl ViewModelTransmitter for ChannelTransmitter {
-    fn send_view_model(&self, view_model: Vec<u8>) -> Result<(), Box<dyn Error>> {
-        self.0.send(view_model)?;
-
-        Ok(())
-    }
-}
-
-impl fmt::Debug for ChannelTransmitter {
-    fn fmt(&self, f: &mut fmt::Formatter<'_>) -> fmt::Result {
-        f.debug_struct("ChannelTransmitter").finish()
-    }
-}
-
-fn run_simulation(tx: Sender<Vec<u8>>) {
-    thread::spawn(move || {
-        let transmitter = Box::new(ChannelTransmitter(tx));
-        let serializer = Box::new(JsonSerializer::new());
-        let presenter = Box::new(DeltaPresenter::new());
-        let simulation_factory = Box::new(|| -> Box<dyn Simulation> {
-            let rotation_translator = NphysicsRotationTranslatorImpl::default();
-            let force_applier = SingleTimeForceApplierImpl::default();
-            let collision_filter = Arc::new(RwLock::new(IgnoringCollisionFilterImpl::default()));
-            let world = Box::new(NphysicsWorld::with_timestep(
-                SIMULATED_TIMESTEP,
-                Box::new(rotation_translator),
-                Box::new(force_applier),
-                collision_filter,
-            ));
-            Box::new(SimulationImpl::new(world))
-        });
-        let object_factory =
-            Box::new(|_: Kind| -> Box<dyn ObjectBehavior> { Box::new(Static::new()) });
-        let worldgen = HardcodedGenerator::new(simulation_factory, object_factory);
-
-        /*
-        let mut controller = ControllerImpl::new(
-            presenter,
-            &worldgen,
-            Duration::from_float_secs(SIMULATED_TIMESTEP),
-        );
-        
-        controller.run();
-        */
-        unimplemented!()
-    });
-}
->>>>>>> 3215fcf2
 
 ///
 /// Starts the simulation and a websocket server, that broadcasts
@@ -92,10 +34,12 @@
     let simulation_factory = box || -> Box<dyn Simulation> {
         let rotation_translator = NphysicsRotationTranslatorImpl::default();
         let force_applier = SingleTimeForceApplierImpl::default();
+        let collision_filter = Arc::new(RwLock::new(IgnoringCollisionFilterImpl::default()));
         let world = NphysicsWorld::with_timestep(
             SIMULATED_TIMESTEP_IN_SI_UNITS,
             box rotation_translator,
             box force_applier,
+            collision_filter,
         );
         box SimulationImpl::new(box world)
     };
