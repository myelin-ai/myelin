//! In-browser visualization for myelin using a canvas with WASM

#![feature(duration_float)]
#![deny(
    rust_2018_idioms,
    missing_debug_implementations,
    clippy::missing_doc,
    clippy::doc_markdown
)]

#[macro_use]
extern crate log;

<<<<<<< HEAD
mod client;
=======
#[macro_use]
extern crate nameof;

>>>>>>> 1797f6a8
mod connection;
mod constant;
mod controller;
mod presenter;
mod server;

pub use self::server::start_server;<|MERGE_RESOLUTION|>--- conflicted
+++ resolved
@@ -11,13 +11,10 @@
 #[macro_use]
 extern crate log;
 
-<<<<<<< HEAD
-mod client;
-=======
 #[macro_use]
 extern crate nameof;
 
->>>>>>> 1797f6a8
+mod client;
 mod connection;
 mod constant;
 mod controller;
