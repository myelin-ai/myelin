//! In-browser visualization for myelin using a canvas with WASM

#![feature(duration_float)]
#![deny(
    rust_2018_idioms,
    missing_debug_implementations,
    clippy::missing_doc,
    clippy::doc_markdown
)]

#[macro_use]
extern crate log;

#[macro_use]
extern crate nameof;

<<<<<<< HEAD
#[cfg_attr(test, macro_use)]
#[cfg(test)]
extern crate maplit;

=======
mod client;
>>>>>>> c6680556
mod connection;
mod constant;
mod controller;
mod presenter;
mod server;

pub use self::server::start_server;<|MERGE_RESOLUTION|>--- conflicted
+++ resolved
@@ -14,14 +14,11 @@
 #[macro_use]
 extern crate nameof;
 
-<<<<<<< HEAD
 #[cfg_attr(test, macro_use)]
 #[cfg(test)]
 extern crate maplit;
 
-=======
 mod client;
->>>>>>> c6680556
 mod connection;
 mod constant;
 mod controller;
