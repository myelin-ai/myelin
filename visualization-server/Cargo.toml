[package]
name = "myelin-visualization-server"
description = "In-browser visualization for myelin using a canvas with WASM"
version = "0.1.0"
authors = [
    "Jan Nils Ferner <jan@myelin.ch>",
    "Mathias Fischler <mathias@myelin.ch>",
    "Ruben Schmidmeister <ruben@myelin.ch>",
    "Jeremy Stucki <jeremy@myelin.ch>",
]
edition = "2018"

[dependencies]
<<<<<<< HEAD
myelin-engine = "0.8"
=======
myelin-engine = "0.10"
>>>>>>> 8ecd008c
myelin-worldgen = { path = "../worldgen" }
myelin-object-behavior = { path = "../object-behavior" }
myelin-visualization-core = { path = "../visualization-core" }
myelin-object-data = { path = "../object-data" }
myelin-genetics = { path = "../genetics" }
myelin-neural-network = { path = "../neural-network" }

serde = "1.0"
serde_json = "1.0"
log = "0.4"
simple_logger = "1.0"
clap = "2.32"
websocket = "0.22"
nameof = "1.0"
uuid = { version = "0.7", features = ["v4"] }

[dev-dependencies]
maplit = "1.0"
mockiato = "0.3"

[dev-dependencies.myelin-engine]
<<<<<<< HEAD
version = "0.8"
=======
version = "0.10"
>>>>>>> 8ecd008c
features = ["use-mocks"]<|MERGE_RESOLUTION|>--- conflicted
+++ resolved
@@ -11,11 +11,7 @@
 edition = "2018"
 
 [dependencies]
-<<<<<<< HEAD
-myelin-engine = "0.8"
-=======
 myelin-engine = "0.10"
->>>>>>> 8ecd008c
 myelin-worldgen = { path = "../worldgen" }
 myelin-object-behavior = { path = "../object-behavior" }
 myelin-visualization-core = { path = "../visualization-core" }
@@ -37,9 +33,5 @@
 mockiato = "0.3"
 
 [dev-dependencies.myelin-engine]
-<<<<<<< HEAD
-version = "0.8"
-=======
 version = "0.10"
->>>>>>> 8ecd008c
 features = ["use-mocks"]