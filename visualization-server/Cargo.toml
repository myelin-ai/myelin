[package]
name = "myelin-visualization-server"
version = "0.1.0"
authors = [
    "Jan Nils Ferner <jan@myelin.ch>",
    "Mathias Fischler <mathias@myelin.ch>",
    "Ruben Schmidmeister <ruben@myelin.ch>",
    "Jeremy Stucki <jeremy@myelin.ch>",
]
edition = "2018"

[dependencies]
myelin-environment = { path = "../environment" }
myelin-worldgen = { path = "../worldgen" }
myelin-object-behavior = { path = "../object-behavior" }
myelin-visualization-core = { path = "../visualization-core" }
serde = "1.0"
serde_json = "1.0"
log = "0.4"
simple_logger = "1.0"
clap = "2.32"
websocket = "0.20.3"
threadpool = "1.0"
spmc = "0.2"
nameof = "0.1"
<<<<<<< HEAD
uuid = "0.7"

[dev-dependencies]
maplit = "1.0"
=======
uuid = { version = "0.7", features = ["v4"] }
>>>>>>> c6680556
<|MERGE_RESOLUTION|>--- conflicted
+++ resolved
@@ -23,11 +23,7 @@
 threadpool = "1.0"
 spmc = "0.2"
 nameof = "0.1"
-<<<<<<< HEAD
-uuid = "0.7"
+uuid = { version = "0.7", features = ["v4"] }
 
 [dev-dependencies]
-maplit = "1.0"
-=======
-uuid = { version = "0.7", features = ["v4"] }
->>>>>>> c6680556
+maplit = "1.0"