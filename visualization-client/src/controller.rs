--- conflicted
+++ resolved
@@ -87,7 +87,6 @@
         deserialize_view_model_was_called: RefCell<bool>,
     }
 
-<<<<<<< HEAD
     impl ViewModelDeserializerMock {
         fn new(expected_data: Vec<u8>, view_model_delta: ViewModelDelta) -> Self {
             Self {
@@ -134,14 +133,14 @@
             kind: None,
             sensor: None,
         }
-=======
+    }
+
     #[ignore]
     #[test]
     fn propagates_empty_step() {
         let expected_objects = vec![];
         let mut controller = mock_controller(expected_objects);
         controller.step();
->>>>>>> be79b5e1
     }
 
     #[ignore]
